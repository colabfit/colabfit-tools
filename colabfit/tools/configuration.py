import numpy as np
from hashlib import sha512
from ase import Atoms
from string import ascii_lowercase, ascii_uppercase
from Bio.SeqRecord import SeqRecord
from tqdm import tqdm
from colabfit import (
    HASH_LENGTH, HASH_SHIFT,
    ATOMS_NAME_FIELD, ATOMS_LABELS_FIELD,
    ATOMS_CONSTRAINTS_FIELD
)

class BaseConfiguration:
    """Abstract parent class for all Configurations.

       This class should never be directly instantiated-all other Configuration classes
       must subclass this along with any other useful classes.

       Configuration classes must pass all necessary unique identifiers as individual keyword arguments
       to their associated constructor. Unique identifiers are values that are needed to uniquely
       identify one Configuration instance from another. These values will be used to produce
       a unique hash for each Configuration instance and be added to the database with
       their associated keyword. See :attr:`unique_identifer_kw`.

       All Configuration classes must define a :code:`self.configuration_summary` method. This is used
       to extract any other useful information that will be included (in addition to all unique
       identifiers) in the Configuration's entry in the Database.

       All Configuration classes must also define a :code:`self.aggregate_configuration_summaries` method. This is used
       to extract useful information from a collection of Configurations.

       See :meth:`~colabfit.tools.configuration.AtomicConfiguration` as an example.

       Attributes:

           info (dict):
               Stores important metadata for a Configuration. At a minimum, it will include
               keywords "_name" and "_labels".
           _array_order (array):
                Optional ordering of array unique identifiers so that trivial permutations do not hash
                differently
           unique_identifier_kw (list):
               Class attribute that specifies the keywords to be used for all unique identifiers.
               All Configuration classes should accept each keyword as an argument to their constructor.
       """

# TODO: Make this read-only so as to avoid user accidentally renaming
    unique_identifier_kw = None

    def __init__(self, names=None, labels=None):
        """
        Args:
            names (str, list of str):
                Names to be associated with a Configuration
            labels (str, list of str):
                Labels to be associated with a Configuration
        """
        self._array_order = None
        self.info = {}
        if names is None:
            self.info[ATOMS_NAME_FIELD] = set()
        else:
            self.info[ATOMS_NAME_FIELD] = set(list(names))
        if labels is None:
            self.info[ATOMS_LABELS_FIELD] = set()
        else:
            self.info[ATOMS_LABELS_FIELD] = set(list(labels))


    @property
    def unique_identifiers(self):
        raise NotImplementedError('All Configuration classes should implement this.')

    @unique_identifiers.setter
    def unique_identifiers(self):
        raise NotImplementedError('All Configuration classes should implement this.')

    def configuration_summary(self):
        """Extracts useful information from a Configuration.

        All Configuration classes should implement this.
        Any useful information that should be included under a Configuration's entry in the Database
        (in addition to its unique identifiers) should be extracted and added to a dict.

        Returns:
            dict: Keys and their associated values that will be included under a Configuration's entry in the Database
        """
        raise NotImplementedError('All Configuration classes should implement this.')

    @staticmethod
    def aggregate_configuration_summaries(ids):
        """Aggregates information for given configurations.

        All Configuration classes should implement this.
        Similar to :code:`self.configuration_summary`, but summarizes information
        for a collection of Configurations

        Args:
            ids:
                IDs of Configurations of interest

        Returns:
            dict: Key-value pairs of information aggregated from multiple Configurations
        """
        raise NotImplementedError('All Configuration classes should implement this.')

    def __hash__(self):
        """Generates a hash for :code:`self`.

        Hashes all values in self.unique_identifiers.
        hashlib is used instead of hash() to avoid hash randomisation.

        Returns:
            int: Value of hash
        """
        if len(self.unique_identifiers) == 0:
            raise Exception('Ensure unique identifiers are properly defined!')
        _hash = sha512()
        for k, v in self.unique_identifiers.items():
<<<<<<< HEAD
            #print (k,v.dtype)
            _hash.update(bytes(pre_hash_formatting(v)))
        return int(str(int(_hash.hexdigest(), 16) - HASH_SHIFT)[:HASH_LENGTH])
=======
            _hash.update(bytes(pre_hash_formatting(k,v,self._array_order)))
        return int(_hash.hexdigest(),16)

>>>>>>> 4d18b4bf

    def __eq__(self, other):
        """
        Two Configurations are considered to be identical if they have the same
        hash value.
        """
        return hash(self) == hash(other)
#


class AtomicConfiguration(BaseConfiguration, Atoms):
    # TODO: Modify docstring
    # TODO: Don't think AtomicConfigurations will always have _id
    # TODO: Reimplement constraints
    # - :attr:`~colabfit.ATOMS_CONSTRAINTS_FIELD` = :code:"_constraints"
    """
    An AtomicConfiguration is an extension of a :class:`BaseConfiguration` and an :class:`ase.Atoms`
    object that is guaranteed to have the following fields in its :attr:`info` dictionary:

    - :attr:`~colabfit.ATOMS_NAME_FIELD` = :code:"_name"
    - :attr:`~colabfit.ATOMS_LABELS_FIELD` = :code:"_labels"
    """

    unique_identifier_kw = ['atomic_numbers', 'positions', 'cell', 'pbc']

    def __init__(self, names=None, labels=None, **kwargs):
        """
        Constructs an AtomicConfiguration. Calls :meth:`BaseConfiguration.__init__()`
        and :meth:`ase.Atoms.__init__()`

        Args:
            names (str, list of str):
                Names to be associated with a Configuration
            labels (str, list of str):
                Labels to be associated with a Configuration
            **kwargs:
                Other keyword arguments that can be passed to :meth:`ase.Atoms.__init__()`
        """

        BaseConfiguration.__init__(
            self,
            names=names,
            labels=labels,
        )

        kwargs['info'] = self.info
        if 'atomic_numbers' in list(kwargs.keys()):
            kwargs['numbers'] = kwargs['atomic_numbers']
            kwargs.pop('atomic_numbers')

        Atoms.__init__(self,**kwargs)
        self._array_order = np.lexsort((self.arrays['positions'][:,2],self.arrays['positions'][:,1],self.arrays['positions'][:,0]))
        self._hash = hash(self)
        # sort by x then y then z
        '''
        if ATOMS_NAME_FIELD in self.info:
            v = self.info[ATOMS_NAME_FIELD]
            if not isinstance(v, list):
                v = set([str(v)])
            else:
                v = set(v)

            self.info[ATOMS_NAME_FIELD] = v
        else:
            self.info[ATOMS_NAME_FIELD] = set()
        # TODO fix how labels are utilized
        if ATOMS_LABELS_FIELD not in self.info:
            if labels is None:
                labels = set()
        else:
            labels = set(self.info[ATOMS_LABELS_FIELD])

        self.info[ATOMS_LABELS_FIELD] = set(labels)

# TODO: Reimplement later

        if ATOMS_CONSTRAINTS_FIELD not in self.info:
            if constraints is None:
                constraints = set()
        else:
            constraints = set(self.info[ATOMS_CONSTRAINTS_FIELD])

        self.info[ATOMS_CONSTRAINTS_FIELD] = set(constraints)
        '''
        # Check for name conflicts in info/arrays; would cause bug in parsing
        if set(self.info.keys()).intersection(set(self.arrays.keys())):
            raise RuntimeError(
                "The same key should not be used in both Configuration.info " \
                "and Configuration.arrays"
            )

    @property
    def unique_identifiers(self):
        return {
            'atomic_numbers': self.get_atomic_numbers(),
            'positions': self.get_positions(),
            'cell': np.array(self.get_cell()),
            'pbc': self.get_pbc().astype(int)
        }

    @unique_identifiers.setter
    def unique_identifiers(self, d):
        if set(self.unique_identifier_kw) != set(list(d.keys())):
            raise RuntimeError("There is a mismatch between keywords!")
        # Make sure ASE values are in sync
        self.arrays['numbers'] = d['atomic_numbers']
        self.arrays['positions'] = d['positions']
        self.cell = d['cell']
        self.pbc = d['pbc']

    def configuration_summary(self):
        """Extracts useful metadata from a Configuration

        Gathers the following information from a Configuration:

        * :code:`nsites`: the total number of atoms
        * :code:`nelements`: the total number of unique element types
        * :code:`elements`: the element types
        * :code:`elements_ratios`: elemental ratio of the species
        * :code:`chemical_formula_reduced`: the reduced chemical formula
        * :code:`chemical_formula_anonymous`: the chemical formula
        * :code:`chemical_formula_hill`: the hill chemical formulae
        * :code:`nperiodic_dimensions`: the numbers of periodic dimensions
        * :code:`dimension_types`: the periodic boundary condition

        Returns:
            dict: Keys and their associated values that will be included under a Configuration's entry in the Database
        """

        atomic_species = self.get_chemical_symbols()

        natoms = len(atomic_species)
        elements = sorted(list(set(atomic_species)))
        nelements = len(elements)
        elements_ratios = [
            atomic_species.count(el) / natoms for el in elements
        ]

        species_counts = [atomic_species.count(sp) for sp in elements]

        # Build per-element proportions
        from math import gcd
        from functools import reduce

        def find_gcd(_list):
            x = reduce(gcd, _list)
            return x

        count_gcd = find_gcd(species_counts)
        species_proportions = [sc // count_gcd for sc in species_counts]

        chemical_formula_reduced = ''
        for elem, elem_prop in zip(elements, species_proportions):
            chemical_formula_reduced += '{}{}'.format(
                elem, '' if elem_prop == 1 else str(elem_prop)
            )

        # Replace elements with A, B, C, ...
        species_proportions = sorted(species_proportions, reverse=True)

        chemical_formula_anonymous = ''
        for spec_idx, spec_count in enumerate(species_proportions):
            # OPTIMADE uses A...Z, then Aa..Za, ..., up to Az...Zz

            count1 = spec_idx // 26
            count2 = spec_idx % 26

            if count1 == 0:
                anon_spec = ascii_uppercase[count2]
            else:
                anon_spec = ascii_uppercase[count1] + ascii_lowercase[count2]

            chemical_formula_anonymous += anon_spec
            if spec_count > 1:
                chemical_formula_anonymous += str(spec_count)

        species = []
        for el in elements:
            # https://github.com/Materials-Consortia/OPTIMADE/blob/develop/optimade.rst#7214species
            species.append({
                'name': el,
                'chemical_symbols': [el],
                'concentration': [1.0],
            })

        return {
            'nsites': natoms,
            'elements': elements,
            'nelements': nelements,
            'elements_ratios': elements_ratios,
            'chemical_formula_anonymous': chemical_formula_anonymous,
            'chemical_formula_reduced': chemical_formula_reduced,
            'chemical_formula_hill': self.get_chemical_formula(),
            'dimension_types': self.get_pbc().astype(int).tolist(),
            'nperiodic_dimensions': int(sum(self.get_pbc())),
            #'species': species,  # Is this ever used?
        }

    @classmethod
    def from_ase(cls, atoms):
        """
        Generates an :class:`AtomicConfiguration` from an :code:`ase.Atoms` object.
        """
        # Workaround for bug in todict() fromdict() with constraints.
        # Merge request: https://gitlab.com/ase/ase/-/merge_requests/2574
        if atoms.constraints is not None:
            atoms.constraints = [c.todict() for c in atoms.constraints]
#This means kwargs need to be same as those in ASE
        conf = cls.fromdict(atoms.todict())

        for k, v in atoms.info.items():
            if k in [ATOMS_NAME_FIELD, ATOMS_LABELS_FIELD]:
                if not isinstance(v, set):
                    if not isinstance(v, list):
                        v = [v]

                    conf.info[k] = set(v)
                else:
                    conf.info[k] = v
            else:
                conf.info[k] = v

        for k, v in atoms.arrays.items():
            conf.arrays[k] = v

        return conf

    @staticmethod
    def aggregate_configuration_summaries(db, ids, verbose=False):
        """
          Gathers the following information from a collection of Configurations:

        * :code:`nconfigurations`: the total number of configurations
        * :code:`nsites`: the total number of atoms
        * :code:`nelements`: the total number of unique element types
        * :code:`elements`: the element types
        * :code:`individual_elements_ratios`: a set of elements ratios generated
          by looping over each configuration, extracting its concentration of
          each element, and adding the tuple of concentrations to the set
        * :code:`total_elements_ratios`: the ratio of the total count of atoms
          of each element type over :code:`nsites`
        * :code:`labels`: the union of all configuration labels
        * :code:`labels_counts`: the total count of each label
        * :code:`chemical_formula_reduced`: the set of all reduced chemical
          formulae
        * :code:`chemical_formula_anonymous`: the set of all anonymous chemical
          formulae
        * :code:`chemical_formula_hill`: the set of all hill chemical formulae
        * :code:`nperiodic_dimensions`: the set of all numbers of periodic
          dimensions
        * :code:`dimension_types`: the set of all periodic boundary choices

        Args:
            db (:code:`MongoDatabase` object):
                Database client in which to search for IDs
            ids (list):
                IDs of Configurations of interest
            verbose (bool, default=False):
                If True, prints a progress bar

        Returns:
            dict: Aggregated Configuration information
        """
        aggregated_info = {
            'nconfigurations': len(ids),
            'nsites': 0,
            'nelements': 0,
            'chemical_systems': set(),
            'elements': [],
            'individual_elements_ratios': {},
            'total_elements_ratios': {},
            'labels': [],
            'labels_counts': [],
            'chemical_formula_reduced': set(),
            'chemical_formula_anonymous': set(),
            'chemical_formula_hill': set(),
            'nperiodic_dimensions': set(),
            'dimension_types': set(),
        }

        for doc in tqdm(
            db.configurations.find({'colabfit_id': {'$in': ids}}),
            desc='Aggregating configuration info',
            disable=not verbose,
            total=len(ids),
            ):
            aggregated_info['nsites'] += doc['nsites']

            aggregated_info['chemical_systems'].add(''.join(doc['elements']))

            for e, er in zip(doc['elements'], doc['elements_ratios']):
                if e not in aggregated_info['elements']:
                    aggregated_info['nelements'] += 1
                    aggregated_info['elements'].append(e)
                    aggregated_info['total_elements_ratios'][e] = er*doc['nsites']
                    aggregated_info['individual_elements_ratios'][e] = set(
                        [np.round_(er, decimals=2)]
                    )
                else:
                    aggregated_info['total_elements_ratios'][e] += er*doc['nsites']
                    aggregated_info['individual_elements_ratios'][e].add(
                        np.round_(er, decimals=2)
                    )

            for l in doc['labels']:
                if l not in aggregated_info['labels']:
                    aggregated_info['labels'].append(l)
                    aggregated_info['labels_counts'].append(1)
                else:
                    idx = aggregated_info['labels'].index(l)
                    aggregated_info['labels_counts'][idx] += 1

            aggregated_info['chemical_formula_reduced'].add(doc['chemical_formula_reduced'])
            aggregated_info['chemical_formula_anonymous'].add(doc['chemical_formula_anonymous'])
            aggregated_info['chemical_formula_hill'].add(doc['chemical_formula_hill'])

            aggregated_info['nperiodic_dimensions'].add(doc['nperiodic_dimensions'])
            aggregated_info['dimension_types'].add(tuple(doc['dimension_types']))

        for e in aggregated_info['elements']:
            aggregated_info['total_elements_ratios'][e] /= aggregated_info['nsites']
            aggregated_info['individual_elements_ratios'][e] = list(aggregated_info['individual_elements_ratios'][e])

        aggregated_info['chemical_systems'] = list(aggregated_info['chemical_systems'])
        aggregated_info['chemical_formula_reduced'] = list(aggregated_info['chemical_formula_reduced'])
        aggregated_info['chemical_formula_anonymous'] = list(aggregated_info['chemical_formula_anonymous'])
        aggregated_info['chemical_formula_hill'] = list(aggregated_info['chemical_formula_hill'])
        aggregated_info['nperiodic_dimensions'] = list(aggregated_info['nperiodic_dimensions'])
        aggregated_info['dimension_types'] = list(aggregated_info['dimension_types'])

        return aggregated_info

    def __str__(self):
        ase_str = super().__str__()
        return "AtomicConfiguration(name={}, {})".format(
            self.info[ATOMS_NAME_FIELD],            ase_str[20:-1]
        )


# TODO: Any other arguments here?
#       Think about how properties are incorporated here-may want to define new class that subclasses SeqRecord first
#       Think about capitalization for hashing purposes
class BioSequenceConfiguration(BaseConfiguration, SeqRecord):
    """
    A BioSequenceConfiguration is an extension of a :class:`BaseConfiguration` and an :class:`Bio.SeqRecord object.`
    """

    unique_identifier_kw = ['sequence']

# TODO: Check seq use cases->may need to be Seq class, be required, etc
    def __init__(self, names=None, labels=None, **kwargs,):
        """
        Constructs a BioSequenceConfiguration. Calls :meth:`BaseConfiguration.__init__()`
        and :meth:`Bio.SeqRecord.__init__()`

        Args:
            names (str, list of str):
                Names to be associated with a Configuration
            labels (str, list of str):
                Labels to be associated with a Configuration
            **kwargs:
                Other keyword arguments that can be passed to :meth:`Bio.SeqRecord.__init__()`
        """

        BaseConfiguration.__init__(self, names=names, labels=labels)

        if 'sequence' in list(kwargs.keys()):
            kwargs['seq'] = kwargs['sequence']
            kwargs.pop('sequence')

        SeqRecord.__init__(self, **kwargs)

    @property
    def unique_identifiers(self):
        return {'sequence': str(self.seq).encode('utf-8')}

    # TODO: create setter here

    # TODO: What things would be needed here-Count/composition, sequence length, etc
    def configuration_summary(self):
        """
        Extracts useful metadata from a sequence.

        Returns:
            dict: Keys and their associated values that will be included under a Configuration's entry in the Database
        """
        return {'seq_length': len(self.unique_identifiers['sequence'])}

    @classmethod
    def from_seqrecord(cls, seqrec):
        """
        Generates a :class:`BioSequenceConfiguration` from a :code:`Bio.SeqRecord` object.
        """
        return cls(
            seq=seqrec.seq,
            id=seqrec.id,
            name=seqrec.name,
            description=seqrec.description,
            dbxrefs=seqrec.dbxrefs[:],
            features=seqrec.features[:],
            annotations=seqrec.annotations.copy(),
            letter_annotations=seqrec.letter_annotations.copy(),
        )



# TODO: string encodings, etc to ensure consistent hashing
#       Add support for lists, etc
def pre_hash_formatting(k,v,ordering):
    """
    Ensures proper datatypes, precision, etc. prior to hashing of unique identifiers

    Args:
        k:
            Key of item to hash
        v:
            Value to hash
        ordering:
            Potential ordering of arrays prior to hashing

    Returns:
        Reformatted value

    """
    # hard code for positions and numbers for now
    if k in ['atomic_numbers', 'positions']:
        v = v[ordering]
    # for now all AtomicConfiguration UIs are defined to be ndarrays
    if isinstance(v, np.ndarray):
        if v.dtype in [np.half, np.single, np.double, np.longdouble]:
            return np.round_(v.astype(np.float64),decimals=16)
        elif v.dtype in [np.int8, np.int16, np.int32, np.int64]:
            return v.astype(np.int64)
        else:
            return v
    else:
        return v<|MERGE_RESOLUTION|>--- conflicted
+++ resolved
@@ -117,15 +117,8 @@
             raise Exception('Ensure unique identifiers are properly defined!')
         _hash = sha512()
         for k, v in self.unique_identifiers.items():
-<<<<<<< HEAD
-            #print (k,v.dtype)
-            _hash.update(bytes(pre_hash_formatting(v)))
-        return int(str(int(_hash.hexdigest(), 16) - HASH_SHIFT)[:HASH_LENGTH])
-=======
             _hash.update(bytes(pre_hash_formatting(k,v,self._array_order)))
         return int(_hash.hexdigest(),16)
-
->>>>>>> 4d18b4bf
 
     def __eq__(self, other):
         """
