import os
import h5py
import json
import shutil
import markdown
import datetime
import warnings
import itertools
import numpy as np
from tqdm import tqdm
import multiprocessing
from copy import deepcopy
from hashlib import sha512
from getpass import getpass
from ast import literal_eval
from functools import partial
from pymongo import MongoClient, UpdateOne
import plotly.graph_objects as go
from plotly.subplots import make_subplots
import matplotlib.pyplot as plt
from ase.io import write as ase_write
import struct
import random
import time
import binascii
import kim_edn
from kim_property.definition import check_property_definition
from kim_property.definition import PROPERTY_ID as VALID_KIM_ID
from kim_property.create import KIM_PROPERTIES
from django.utils.crypto import get_random_string
from colabfit import (
    HASH_LENGTH,
    HASH_SHIFT,
    ID_FORMAT_STRING,
    _CONFIGS_COLLECTION, _PROPS_COLLECTION, _PROPSETTINGS_COLLECTION,
    _CONFIGSETS_COLLECTION, _PROPDEFS_COLLECTION, _DATASETS_COLLECTION,
    ATOMS_NAME_FIELD, ATOMS_LABELS_FIELD, ATOMS_LAST_MODIFIED_FIELD,
    MAX_STRING_LENGTH,
    STRING_DTYPE_SPECIFIER,
    SHORT_ID_STRING_NAME, EXTENDED_ID_STRING_NAME
)
from colabfit.tools.configuration import BaseConfiguration, AtomicConfiguration
from colabfit.tools.property import Property
from colabfit.tools.configuration_set import ConfigurationSet
from colabfit.tools.converters import CFGConverter, EXYZConverter, FolderConverter
from colabfit.tools.dataset import Dataset
from colabfit.tools.property_settings import PropertySettings
from colabfit.tools.dataset_parser import (
    DatasetParser, MarkdownFormatError, BadTableFormatting
)

class MongoDatabase(MongoClient):
    """
    A MongoDatabase stores all of the data in Mongo documents, and
    provides additinal functionality like filtering and optimized queries.

    The Mongo database has the following structure

    .. code-block:: text

        /configurations
            _id
            short-id 
            atomic_numbers
            positions
            cell
            pbc
            names
            labels
            elements
            nelements
            elements_ratios
            chemical_formula_reduced
            chemical_formula_anonymous
            chemical_formula_hill
            nsites
            dimension_types
            nperiodic_dimensions
            latice_vectors
            last_modified
            relationships
                property_instances
                configuration_sets

        /property_definitions
            _id
            short-id
            definition

        /properties
            _id
            short-id
            type
            property_name
                each field in the property definition
            methods
            labels
            last_modified
            relationships
                property_settings
                configurations

        /property_settings
            _id
            short-id
            method
            decription
            labels
            files
                file_name
                file_contents
            relationships
                property_instances

        /configuration_sets
            _id
            short-id
            last_modified
            aggregated_info
                (from configurations)
                nconfigurations
                nsites
                nelements
                chemical_systems
                elements
                individual_elements_ratios
                total_elements_ratios
                labels
                labels_counts
                chemical_formula_reduced
                chemical_formula_anonymous
                chemical_formula_hill
                nperiodic_dimensions
                dimension_types
            relationships
                configurations
                datasets

        /datasets
            _id
            short-id
            extended-id
            last_modified
            aggregated_info
                (from configuration sets)
                nconfigurations
                nsites
                nelements
                chemical_systems
                elements
                individual_elements_ratios
                total_elements_ratios
                configuration_labels
                configuration_labels_counts
                chemical_formula_reduced
                chemical_formula_anonymous
                chemical_formula_hill
                nperiodic_dimensions
                dimension_types

                (from properties)
                property_types
                property_fields
                methods
                methods_counts
                property_labels
                property_labels_counts
            relationships
                property_instances
                configuration_sets

    Attributes:

        database_name (str):
            The name of the Mongo database

        configurations (Collection):
            A Mongo collection of configuration documents

        properties (Collection):
            A Mongo collection of property documents

        property_definitions (Collection):
            A Mongo collection of property definitions

        property_settings (Collection):
            A Mongo collection of property setting documents

        configuration_sets (Collection):
            A Mongo collection of configuration set documents

        datasets (Collection):
            A Mongo collection of dataset documents
    """
    # TODO: Should database be instantiated with nprocs, or should it be passed in as an
    #       argument to methods in which this would be relevant
    def __init__(
        self, database_name, configuration_type=AtomicConfiguration, nprocs=1, uri=None,
        drop_database=False, user=None, pwrd=None, port=27017,
        *args, **kwargs
        ):
        """
        Args:

            database_name (str):
                The name of the database

            configuration_type (Configuration, default=BaseConfiguration):
                The configuration type that will be stored in the database.

            nprocs (int):
                The size of the processor pool

            uri (str):
                The full Mongo URI

            drop_database (bool, default=False):
                If True, deletes the existing Mongo database.

            user (str, default=None):
                Mongo server username

            pwrd (str, default=None):
                Mongo server password

            port (int, default=27017):
                Mongo server port number

            *args, **kwargs (list, dict):
                All additional arguments will be passed directly to the
                MongoClient constructor.


        """
        self.configuration_type = configuration_type
        self.uri  = uri
        self.login_args = args
        self.login_kwargs = kwargs

        self.user = user
        self.pwrd = pwrd
        self.port = port

        if self.uri is not None:
            super().__init__(self.uri, *args, **kwargs)
        else:
            if user is None:
                super().__init__('localhost', self.port, *args, **kwargs)
            else:
                super().__init__(
                    'mongodb://{}:{}@localhost:{}/'.format(
                        self.user, self.pwrd, self.port, *args, **kwargs
                    )
                )

        self.database_name = database_name

        if drop_database:
            self.drop_database(database_name)

        self.configurations         = self[database_name][_CONFIGS_COLLECTION]
        self.property_instances     = self[database_name][_PROPS_COLLECTION]
        self.property_definitions   = self[database_name][_PROPDEFS_COLLECTION]
        self.property_settings      = self[database_name][_PROPSETTINGS_COLLECTION]
        self.configuration_sets     = self[database_name][_CONFIGSETS_COLLECTION]
        self.datasets               = self[database_name][_DATASETS_COLLECTION]

        self.configurations.create_index(
            keys=SHORT_ID_STRING_NAME, name=SHORT_ID_STRING_NAME, unique=True
        )
        self.property_instances.create_index(
            keys=SHORT_ID_STRING_NAME, name=SHORT_ID_STRING_NAME, unique=True
        )
        self.property_definitions.create_index(
            keys='definition.property-name', name='definition.property-name',
            unique=True
        )
        self.property_settings.create_index(
            keys=SHORT_ID_STRING_NAME, name=SHORT_ID_STRING_NAME, unique=True
        )
        self.configuration_sets.create_index(
            keys=SHORT_ID_STRING_NAME, name=SHORT_ID_STRING_NAME, unique=True
        )
        self.datasets.create_index(
            keys=SHORT_ID_STRING_NAME, name=SHORT_ID_STRING_NAME, unique=True
        )

        self.nprocs = nprocs

        for col in [self.configurations,self.property_instances,self.property_definitions,
                    self.property_settings,self.configuration_sets,self.datasets]:
            result = list(col.find({'_counter':{'$exists': True}}))
            if len(result)==0:
                col.insert_one({'_counter':0})
                #Also index ?
            elif len(result)>1:
                raise RuntimeError('A collection should only have one counter!')



    def insert_data(
        self,
        configurations,
        property_map=None,
        transform=None,
        generator=False,
        verbose=True
        ):
        """
        A wrapper to Database.insert_data() which also adds important queryable
        metadata about the configurations into the Client's server.

        Note that when adding the data, the Mongo server will store the
        bi-directional relationships between the data. For example, a property
        will point to its configurations, but those configurations will also
        point back to any linked properties.

        Args:

            configurations (list or Configuration):
                The list of configurations to be added.

            property_map (dict):
                A dictionary that is used to specify how to load a defined
                property off of a configuration. Note that the top-level keys in
                the map must be the names of properties that have been
                previously defined using
                :meth:`~colabfit.tools.database.Database.add_property_definition`.

                Example:

                    .. code-block:: python

                        property_map = {
                            'energy-forces-stress': {
                                # ColabFit name: {'field': ASE field name, 'units': str}
                                'energy':   {'field': 'energy',  'units': 'eV'},
                                'forces':   {'field': 'forces',  'units': 'eV/Ang'},
                                'stress':   {'field': 'virial',  'units': 'GPa'},
                                'per-atom': {'field': 'per-atom', 'units': None},

                                '_settings': {
                                    'method': 'VASP',
                                    'description': 'A static VASP calculation',
                                    'files': None,
                                    'labels': ['Monkhorst-Pack'],

                                    'xc-functional': {'field': 'xcf', 'units': None}
                                }
                            }
                        }


                If None, only loads the configuration information (atomic
                numbers, positions, lattice vectors, and periodic boundary
                conditions).

                The '_settings' key is a special key that can be used to specify
                the contents of a PropertySettings object that will be
                constructed and linked to each associated property instance.

            transform (callable, default=None):
                If provided, `transform` will be called on each configuration in
                :code:`configurations` as :code:`transform(configuration)`.
                Note that this happens before anything else is done. `transform`
                should modify the Configuration in-place.

            generator (bool, default=False):
                If True, returns a generator of the results; otherwise returns
                a list. If True, uses :code:`update_one` instead of
                :code:`bulk_write` to avoid having to store update documents in
                memory.

            verbose (bool, default=False):
                If True, prints a progress bar

        Returns:

            ids (list):
                A list of (config_id, property_id) tuples of the inserted data.
                If no properties were inserted, then property_id will be None.

        """

        if self.uri is not None:
            mongo_login = self.uri
        else:
            if self.user is None:
                mongo_login = self.port
            else:
                mongo_login = 'mongodb://{}:{}@localhost:{}/'.format(
                    self.user, self.pwrd, self.port
                )

        if property_map is None:
            property_map = {}

        ignore_keys = {
            'property-id', 'property-title', 'property-description',
            'last_modified', 'definition', '_id', SHORT_ID_STRING_NAME, '_settings',
            'property-name',
        }

        # Sanity checks for property map
        for pname, pdict_list in property_map.items():
            pd_doc = self.property_definitions.find_one({
                'definition.property-name': pname
            })

            if pd_doc:
                # property_field_name, {'ase_field': ..., 'units': ...}
                for pdict in pdict_list:
                    for k, pd in pdict.items():
                        if k in ignore_keys:
                            continue
                        if k not in pd_doc['definition']:
                            warnings.warn(
                                'Provided field "{}" in property_map does not match '\
                                'property definition'.format(k)
                            )

                        if ('field' not in pd) or (pd['field'] is None):
                            raise RuntimeError(
                                "Must specify all 'field' sections in property_map"
                            )

                        if 'units' not in pd:
                            raise RuntimeError(
                                "Must specify all 'units' sections in "\
                                "property_map. Set value to None if no units."
                            )
            else:
                warnings.warn(
                    'Property name "{}" in property_map does not have an '\
                    'existing definition in the database.'.format(pname)
                )

        if generator:
            return self._insert_data_generator(
                mongo_login=mongo_login,
                login_args=self.login_args,
                login_kwargs=self.login_kwargs,
                database_name=self.database_name,
                configurations=configurations,
                property_map=property_map,
                transform=transform,
                verbose=verbose
            )
        else:
            configurations = list(configurations)

            n = len(configurations)
            k = self.nprocs

            split_configs = [
                configurations[i*(n//k)+min(i, n%k):(i+1)*(n//k)+min(i+1, n%k)]
                for i in range(k)
            ]

            pfunc = partial(
                self._insert_data,
                mongo_login=mongo_login,
                database_name=self.database_name,
                property_map=property_map,
                transform=transform,
                verbose=verbose
            )

            pool = multiprocessing.Pool(self.nprocs)

            return list(itertools.chain.from_iterable(
                pool.map(pfunc, split_configs)
            ))

    @staticmethod
    def _insert_data_generator(
        configurations, database_name,
        mongo_login,
        login_args,
        login_kwargs,
        property_map=None, transform=None,
        verbose=False
        ):

        if isinstance(mongo_login, int):
            client = MongoClient('localhost', mongo_login)
        else:
            client = MongoClient(mongo_login)

        coll_configurations         = client[database_name][_CONFIGS_COLLECTION]
        coll_properties             = client[database_name][_PROPS_COLLECTION]
        coll_property_definitions   = client[database_name][_PROPDEFS_COLLECTION]
        coll_property_settings      = client[database_name][_PROPSETTINGS_COLLECTION]

        if isinstance(configurations, BaseConfiguration):
            configurations = [configurations]

        if property_map is None:
            property_map = {}

        property_definitions = {}
        for pname in property_map:
            doc = coll_property_definitions.find_one({
                'definition.property-name': pname
            })

            if doc is None:
                raise RuntimeError(
                    "Property definition '{}' does not exist. "\
                    "Use insert_property_definition() first".format(pname)
                )
            else:
                property_definitions[pname] = doc['definition']

        ignore_keys = {
            'property-id', 'property-title', 'property-description',
            'last_modified', 'definition', '_id', SHORT_ID_STRING_NAME, 'settings',
            'property-name',
        }

        expected_keys = {
            pname: [set(
                # property_map[pname][f]['field']
                pmap[f]['field']
                for f in property_definitions[pname].keys() - ignore_keys
                if property_definitions[pname][f]['required']
            ) for pmap in property_map[pname]]
            for pname in property_map
        }

        insertions = []

        # Add all of the configurations into the Mongo server
        ai = 1
        for atoms in tqdm(
            configurations,
            desc='Preparing to add configurations to Database',
            disable=not verbose,
            ):

            if transform:
                transform(atoms)

            #cid = ID_FORMAT_STRING.format('CO', hash(atoms), 0)

<<<<<<< HEAD
            c_update_doc, cid = _build_c_update_doc(atoms,coll_configurations)
            #Old Method processed_fields = process_species_list(atoms)
            # Add if doesn't exist, else update (since last-modified changed)
            '''
            c_update_doc =  {  # update document
                    '$setOnInsert': {
                        '_id': cid,
                        'atomic_numbers': atoms.get_atomic_numbers().tolist(),
                        'positions': atoms.get_positions().tolist(),
                        'cell': np.array(atoms.get_cell()).tolist(),
                        'pbc': atoms.get_pbc().astype(int).tolist(),
                        'elements': processed_fields['elements'],
                        'nelements': processed_fields['nelements'],
                        'elements_ratios': processed_fields['elements_ratios'],
                        'chemical_formula_reduced': processed_fields['chemical_formula_reduced'],
                        'chemical_formula_anonymous': processed_fields['chemical_formula_anonymous'],
                        'chemical_formula_hill': atoms.get_chemical_formula(),
                        'nsites': len(atoms),
                        'dimension_types': atoms.get_pbc().astype(int).tolist(),
                        'nperiodic_dimensions': int(sum(atoms.get_pbc())),
                        'lattice_vectors': np.array(atoms.get_cell()).tolist(),
                    },
                    '$set': {
                        'last_modified': datetime.datetime.now().strftime('%Y-%m-%dT%H:%M:%SZ')
                    },
                    '$addToSet': {
                        'names': {
                            '$each': list(atoms.info[ATOMS_NAME_FIELD])
                        },
                        'labels': {
                            '$each': list(atoms.info[ATOMS_LABELS_FIELD])
                        },
                        'relationships.properties': {
                            '$each': []
                        }
                    }
                }
'''
            # TODO: Make Configuration "type" agnostic->Possible all types may not have info/arrays
            #       but could enforce this.
=======
            c_update_doc, cid = _build_c_update_doc(atoms)

>>>>>>> 7926bca7
            available_keys = set().union(atoms.info.keys(), atoms.arrays.keys())

            pid = None

            new_pids = []
            for pname, pmap_list in property_map.items():
                for pmap_i, pmap in enumerate(pmap_list):
                    pmap_copy = dict(pmap)
                    if '_settings' in pmap_copy:
                        del pmap_copy['_settings']

                    # Pre-check to avoid having to delete partially-added properties
                    missing_keys = expected_keys[pname][pmap_i] - available_keys
                    if missing_keys:
                        # warnings.warn(
                        #     "Configuration is missing keys {} for Property"\
                        #     "Instance construction. Available keys: {}. "\
                        #     "Skipping".format(
                        #         missing_keys, available_keys
                        #     )
                        # )
                        continue

                    prop = Property.from_definition(
                        definition=property_definitions[pname],
                        configuration=atoms,
                        property_map=pmap_copy
                    )

                    pid = ID_FORMAT_STRING.format('PI', generate_string(coll_properties), 0)

                    new_pids.append(pid)
                    labels = []
                    methods = []
                    settings_ids = []

                    # Attach property settings, if any were given
                    if '_settings' in pmap:
                        pso_map = pmap['_settings']

                        all_ps_fields = set(pso_map.keys()) - {
                            'method', 'description', 'files', 'labels'
                        }

                        # ps_not_required = {
                        #     psk for psk in all_ps_fields if not pso_map[psk]['required']
                        # }

                        # ps_missing_keys = all_ps_fields  - available_keys - ps_not_required

                        # if not ps_missing_keys:
                        #     # Has all of the required PS keys

                        gathered_fields = {}
                        for ps_field in all_ps_fields:
                            psf_key = pso_map[ps_field]['field']

                            if ps_field in atoms.info:
                                v = atoms.info[psf_key]
                            elif ps_field in atoms.arrays:
                                v = atoms.arrays[psf_key]
                            else:
                                # No keys are required; ignored if missing
                                continue

                            gathered_fields[ps_field] = {
                                # 'required': pso_map[ps_field]['required'],
                                'source-value': v,
                                'source-unit':  pso_map[ps_field]['units'],
                            }

                        ps = PropertySettings(
                            method=pso_map['method'] if 'method' in pso_map else None,
                            description=pso_map['description'] if 'description' in pso_map else None,
                            files=pso_map['files'] if 'files' in pso_map else None,
                            labels=pso_map['labels'] if 'labels' in pso_map else None,
                            fields=gathered_fields,
                        )

                        ps_id = ID_FORMAT_STRING.format('PS', generate_string(coll_property_settings), 0)

                        ps_set_on_insert = {
<<<<<<< HEAD
                            'colabfit_id': ps_id,
                            'hash':ps._hash,
                            'method':       ps.method,
=======
                            SHORT_ID_STRING_NAME: ps_id,
                            'method':      ps.method,
>>>>>>> 7926bca7
                            'description': ps.description,
                            'files':       ps.files,
                        }

                        for gf, gf_dict in gathered_fields.items():
                            if isinstance(gf_dict['source-value'], (int, float, str)):
                                # Add directly
                                ps_set_on_insert[gf] = {
                                    'source-value': gf_dict['source-value']
                                }
                            else:
                                # Then it's array-like and should be converted to a list
                                ps_set_on_insert[gf] = {
                                    'source-value': np.atleast_1d(
                                        gf_dict['source-value']
                                    ).tolist()
                                }

                            if 'source-unit' in gf_dict:
                                ps_set_on_insert[gf]['source-unit'] = gf_dict['source-unit']

                        ps_update_doc =  {  # update document
                                '$setOnInsert': ps_set_on_insert,
                                '$set': {
                                    'last_modified': datetime.datetime.now().strftime('%Y-%m-%dT%H:%M:%SZ')
                                },
                                '$addToSet': {
                                    'labels': {
                                        '$each': list(ps.labels)
                                    },
                                    'relationships.property_instances': {
                                        '$each': [pid]
                                    }
                                }
                            }

                        coll_property_settings.update_one(
                            {SHORT_ID_STRING_NAME: ps_id},
                            ps_update_doc,
                            upsert=True,
                            hint=SHORT_ID_STRING_NAME
                        )

                        methods.append(ps.method)
                        labels += list(ps.labels)
                        settings_ids.append(ps_id)

                    # Prepare the property instance EDN document
                    setOnInsert = {}
                    # for k in property_map[pname]:
                    for k in pmap:
                        if k not in prop.keys():
                            # To allow for missing non-required keys.
                            # Required keys checked for in Property.from_definition
                            continue

                        if isinstance(prop[k]['source-value'], (int, float, str)):
                            # Add directly
                            setOnInsert[k] = {
                                'source-value': prop[k]['source-value']
                            }
                        else:
                            # Then it's array-like and should be converted to a list
                            setOnInsert[k] = {
                                'source-value': np.atleast_1d(
                                    prop[k]['source-value']
                                ).tolist()
                            }

                        if 'source-unit' in prop[k]:
                            setOnInsert[k]['source-unit'] = prop[k]['source-unit']

                        p_update_doc = {
                            '$addToSet': {
                                'methods': {'$each': methods},
                                'labels': {'$each': labels},
                                # PR -> PSO pointer
                                'relationships.property_settings': {
                                    '$each': settings_ids
                                },
                                'relationships.configurations': cid,
                            },
                            '$setOnInsert': {
<<<<<<< HEAD
                                'colabfit_id': pid,
                                'hash': hash(prop),
=======
                                SHORT_ID_STRING_NAME: pid,
>>>>>>> 7926bca7
                                'type': pname,
                                pname: setOnInsert
                            },
                            '$set': {
                                'last_modified': datetime.datetime.now().strftime('%Y-%m-%dT%H:%M:%SZ')
                            }
                        }

                    coll_properties.update_one(
                        {SHORT_ID_STRING_NAME: pid},
                        p_update_doc,
                        upsert=True,
                        hint=SHORT_ID_STRING_NAME,
                    )

                    c_update_doc['$addToSet']['relationships.property_instances']['$each'].append(
                        pid
                    )

                    yield (cid, pid)

            coll_configurations.update_one(
                {SHORT_ID_STRING_NAME: cid},
                c_update_doc,
                upsert=True,
                hint=SHORT_ID_STRING_NAME,
            )

            if not pid:
                # Only yield if something wasn't yielded earlier
                yield (cid, pid)

            ai += 1

        client.close()
        return insertions



    @staticmethod
    def _insert_data(
        configurations, database_name, mongo_login,
        property_map=None, transform=None,
        verbose=False
        ):

        if isinstance(mongo_login, int):
            client = MongoClient('localhost', mongo_login)
        else:
            client = MongoClient(mongo_login)

        coll_configurations         = client[database_name][_CONFIGS_COLLECTION]
        coll_properties             = client[database_name][_PROPS_COLLECTION]
        coll_property_definitions   = client[database_name][_PROPDEFS_COLLECTION]
        coll_property_settings      = client[database_name][_PROPSETTINGS_COLLECTION]

        if isinstance(configurations, BaseConfiguration):
            configurations = [configurations]

        if property_map is None:
            property_map = {}

        property_definitions = {}
        for pname in property_map:
            doc = coll_property_definitions.find_one({
                'definition.property-name': pname
            })

            if doc is None:
                raise RuntimeError(
                    "Property definition '{}' does not exist. "\
                    "Use insert_property_definition() first".format(pname)
                )
            else:
                property_definitions[pname] = doc['definition']

        ignore_keys = {
            'property-id', 'property-title', 'property-description',
            'last_modified', 'definition', '_id', SHORT_ID_STRING_NAME, 'settings',
            'property-name',
        }

        expected_keys = {
            pname: [set(
                # property_map[pname][f]['field']
                pmap[f]['field']
                for f in property_definitions[pname].keys() - ignore_keys
                if property_definitions[pname][f]['required']
            ) for pmap in property_map[pname]]
            for pname in property_map
        }

        insertions = []

        config_docs     = []
        property_docs   = []
        settings_docs   = []

        # Add all of the configurations into the Mongo server
        ai = 1
        for atoms in tqdm(
            configurations,
            desc='Preparing to add configurations to Database',
            disable=not verbose,
            ):

            if transform:
                transform(atoms)

            #cid = ID_FORMAT_STRING.format('CO', hash(atoms), 0)

            c_update_doc, cid = _build_c_update_doc(atoms,coll_configurations)
            #Old method processed_fields = process_species_list(atoms)

            # Add if doesn't exist, else update (since last-modified changed)
            '''
            c_update_doc =  {  # update document
                    '$setOnInsert': {
                        '_id': cid,
                        'atomic_numbers': atoms.get_atomic_numbers().tolist(),
                        'positions': atoms.get_positions().tolist(),
                        'cell': np.array(atoms.get_cell()).tolist(),
                        'pbc': atoms.get_pbc().astype(int).tolist(),
                        'elements': processed_fields['elements'],
                        'nelements': processed_fields['nelements'],
                        'elements_ratios': processed_fields['elements_ratios'],
                        'chemical_formula_reduced': processed_fields['chemical_formula_reduced'],
                        'chemical_formula_anonymous': processed_fields['chemical_formula_anonymous'],
                        'chemical_formula_hill': atoms.get_chemical_formula(),
                        'nsites': len(atoms),
                        'dimension_types': atoms.get_pbc().astype(int).tolist(),
                        'nperiodic_dimensions': int(sum(atoms.get_pbc())),
                        'lattice_vectors': np.array(atoms.get_cell()).tolist(),
                    },
                    '$set': {
                        'last_modified': datetime.datetime.now().strftime('%Y-%m-%dT%H:%M:%SZ')
                    },
                    '$addToSet': {
                        'names': {
                            '$each': list(atoms.info[ATOMS_NAME_FIELD])
                        },
                        'labels': {
                            '$each': list(atoms.info[ATOMS_LABELS_FIELD])
                        },
                        'relationships.property_instances': {
                            '$each': []
                        }
                    }
                }
'''         # TODO: Same as above
            available_keys = set().union(atoms.info.keys(), atoms.arrays.keys())
            pid = None

            new_pids = []
            for pname, pmap_list in property_map.items():
                for pmap_i, pmap in enumerate(pmap_list):
                    pmap_copy = dict(pmap)
                    if '_settings' in pmap_copy:
                        del pmap_copy['_settings']

                    # Pre-check to avoid having to delete partially-added properties
                    missing_keys = expected_keys[pname][pmap_i] - available_keys
                    if missing_keys:
                        # warnings.warn(
                        #     "Configuration is missing keys {} for Property"\
                        #     "Instance construction. Available keys: {}. "\
                        #     "Skipping".format(
                        #         missing_keys, available_keys
                        #     )
                        # )
                        continue

                    prop = Property.from_definition(
                        definition=property_definitions[pname],
                        configuration=atoms,
                        property_map=pmap_copy
                    )

                    pid = ID_FORMAT_STRING.format('PI', generate_string(coll_properties), 0)

                    new_pids.append(pid)
                    labels = []
                    methods = []
                    settings_ids = []

                    # Attach property settings, if any were given
                    if '_settings' in pmap:
                        pso_map = pmap['_settings']
                        all_ps_fields = set(pso_map.keys()) - {
                            'method', 'description', 'files', 'labels'
                        }

                        # ps_not_required = {
                        #     psk for psk in all_ps_fields if not pso_map[psk]['required']
                        # }

                        # ps_missing_keys = all_ps_fields  - available_keys - ps_not_required

                        # if not ps_missing_keys:
                        #     # Has all of the required PS keys

                        gathered_fields = {}
                        for ps_field in all_ps_fields:
                            psf_key = pso_map[ps_field]['field']

                            if ps_field in atoms.info:
                                v = atoms.info[psf_key]
                            elif ps_field in atoms.arrays:
                                v = atoms.arrays[psf_key]
                            else:
                                # No keys are required; ignored if missing
                                continue

                            gathered_fields[ps_field] = {
                                # 'required': pso_map[ps_field]['required'],
                                'source-value': v,
                                'source-unit':  pso_map[ps_field]['units'],
                            }

                        ps = PropertySettings(
                            method=pso_map['method'] if 'method' in pso_map else None,
                            description=pso_map['description'] if 'description' in pso_map else None,
                            files=pso_map['files'] if 'files' in pso_map else None,
                            labels=pso_map['labels'] if 'labels' in pso_map else None,
                            fields=gathered_fields,
                        )


                        ps_id = ID_FORMAT_STRING.format('PS', generate_string(coll_property_settings), 0)

                        ps_set_on_insert = {
<<<<<<< HEAD
                            'colabfit_id': ps_id,
                            'hash':ps._hash,
=======
                            SHORT_ID_STRING_NAME: ps_id,
>>>>>>> 7926bca7
                            'method':      ps.method,
                            'description': ps.description,
                            'files':       ps.files,
                        }

                        for gf, gf_dict in gathered_fields.items():
                            if isinstance(gf_dict['source-value'], (int, float, str)):
                                # Add directly
                                ps_set_on_insert[gf] = {
                                    'source-value': gf_dict['source-value']
                                }
                            else:
                                # Then it's array-like and should be converted to a list
                                ps_set_on_insert[gf] = {
                                    'source-value': np.atleast_1d(
                                        gf_dict['source-value']
                                    ).tolist()
                                }

                            if 'source-unit' in gf_dict:
                                ps_set_on_insert[gf]['source-unit'] = gf_dict['source-unit']

                        ps_update_doc =  {  # update document
                                '$setOnInsert': ps_set_on_insert,
                                '$set': {
                                    'last_modified': datetime.datetime.now().strftime('%Y-%m-%dT%H:%M:%SZ')
                                },
                                '$addToSet': {
                                    'labels': {
                                        '$each': list(ps.labels)
                                    },
                                    'relationships.property_instances': {
                                        '$each': [pid]
                                    }
                                }
                            }

                        settings_docs.append(UpdateOne(
                            {SHORT_ID_STRING_NAME: ps_id},
                            ps_update_doc,
                            upsert=True,
                            hint=SHORT_ID_STRING_NAME,
                        ))

                        methods.append(ps.method)
                        labels += list(ps.labels)
                        settings_ids.append(ps_id)

                    # Prepare the property instance EDN document
                    setOnInsert = {}
                    # for k in property_map[pname]:
                    for k in pmap:
                        if k not in prop.keys():
                            # To allow for missing non-required keys.
                            # Required keys checked for in Property.from_definition
                            continue

                        if isinstance(prop[k]['source-value'], (int, float, str)):
                            # Add directly
                            setOnInsert[k] = {
                                'source-value': prop[k]['source-value']
                            }
                        else:
                            # Then it's array-like and should be converted to a list
                            setOnInsert[k] = {
                                'source-value': np.atleast_1d(
                                    prop[k]['source-value']
                                ).tolist()
                            }

                        if 'source-unit' in prop[k]:
                            setOnInsert[k]['source-unit'] = prop[k]['source-unit']
                        # TODO: Look at
                        p_update_doc = {
                            '$addToSet': {
                                'methods': {'$each': methods},
                                'labels': {'$each': labels},
                                # PR -> PSO pointer
                                'relationships.property_settings': {
                                    '$each': settings_ids
                                },
                                'relationships.configurations': cid,
                            },
                            '$setOnInsert': {
<<<<<<< HEAD
                                'colabfit_id': pid,

                                'hash':hash(prop),
=======
                                SHORT_ID_STRING_NAME: pid,
>>>>>>> 7926bca7
                                'type': pname,
                                pname: setOnInsert
                            },
                            '$set': {
                                'last_modified': datetime.datetime.now().strftime('%Y-%m-%dT%H:%M:%SZ')
                            }
                        }

                    property_docs.append(UpdateOne(
                        {SHORT_ID_STRING_NAME: pid},
                        p_update_doc,
                        upsert=True,
                        hint=SHORT_ID_STRING_NAME,
                    ))

                    c_update_doc['$addToSet']['relationships.property_instances']['$each'].append(
                        pid
                    )

                    insertions.append((cid, pid))

            config_docs.append(
                UpdateOne(
                    {SHORT_ID_STRING_NAME: cid},
                    c_update_doc,
                    upsert=True,
                    hint=SHORT_ID_STRING_NAME,
                )
            )

            if not pid:
                # Only yield if something wasn't yielded earlier
                insertions.append((cid, pid))

            ai += 1

        if config_docs:
            print ('here')
            res = coll_configurations.bulk_write(config_docs, ordered=False)
            nmatch = res.bulk_api_result['nMatched']
            if nmatch:
                warnings.warn(
                    '{} duplicate configurations detected'.format(nmatch)
                )
        if property_docs:
            print('here')
            res = coll_properties.bulk_write(property_docs, ordered=False)
            nmatch = res.bulk_api_result['nMatched']
            if nmatch:
                warnings.warn(
                    '{} duplicate properties detected'.format(nmatch)
                )

        if settings_docs:
            print('here')
            res = coll_property_settings.bulk_write(
                settings_docs,
                # [
                #     UpdateOne(
                #         {'_id': sid},
                #         {'$addToSet': {'relationships.properties': {'$each': lst}}}
                #     ) for sid, lst in settings_docs.items()
                # ],
                ordered=False
            )
            nmatch = res.bulk_api_result['nMatched']
            if nmatch:
                warnings.warn(
                    '{} duplicate property settings detected'.format(nmatch)
                )


        client.close()
        return insertions


    def insert_property_definition(self, definition):
        """
        Inserts a new property definition into the database. Checks that
        definition is valid, then builds all necessary groups in
        :code:`/root/properties`. Throws an error if the property already
        exists.

        Args:

            definition (dict or string):
                The map defining the property. See the example below, or the
                `OpenKIM Properties Framework <https://openkim.org/doc/schema/properties-framework/>`_
                for more details. If a string is provided, it must be the full
                path to an existing property definition.

        Example definition:

        .. code-block:: python

            property_definition = {
                'property-id': 'default',
                'property-title': 'A default property used for testing',
                'property-description': 'A description of the property',
                'energy': {'type': 'float', 'has-unit': True, 'extent': [], 'required': True, 'description': 'empty'},
                'stress': {'type': 'float', 'has-unit': True, 'extent': [6], 'required': True, 'description': 'empty'},
                'name': {'type': 'string', 'has-unit': False, 'extent': [], 'required': True, 'description': 'empty'},
                'nd-same-shape': {'type': 'float', 'has-unit': True, 'extent': [2,3,5], 'required': True, 'description': 'empty'},
                'nd-diff-shape': {'type': 'float', 'has-unit': True, 'extent': [":", ":", ":"], 'required': True, 'description': 'empty'},
                'forces': {'type': 'float', 'has-unit': True, 'extent': [":", 3], 'required': True, 'description': 'empty'},
                'nd-same-shape-arr': {'type': 'float', 'has-unit': True, 'extent': [':', 2, 3], 'required': True, 'description': 'empty'},
                'nd-diff-shape-arr': {'type': 'float', 'has-unit': True, 'extent': [':', ':', ':'], 'required': True, 'description': 'empty'},
            }

        """

        if isinstance(definition, str):
            # definition = KIM_PROPERTIES[definition]
            with open(definition, 'r') as f:
                definition = json.load(f)

        if self.property_definitions.count_documents(
            {'definition.property-name': definition['property-name']}
            ):
            warnings.warn(
                "Property definition with name '{}' already exists. "\
                "Using existing definition.".format(
                    definition['property-name']
                )
            )

        dummy_dict = deepcopy(definition)

        if 'property-id' not in dummy_dict:
            dummy_dict['property-id'] = 'tag:@,0000-00-00:property/'
            dummy_dict['property-id'] += definition['property-name']
        else:

            # Spoof if necessary
            if VALID_KIM_ID.match(dummy_dict['property-id']) is None:
                # Invalid ID. Try spoofing it
                dummy_dict['property-id'] = 'tag:@,0000-00-00:property/'
                dummy_dict['property-id'] += definition['property-id']
                warnings.warn(
                    "Invalid KIM property-id; "\
                    "Temporarily renaming to {}. "\
                    "See https://openkim.org/doc/schema/properties-framework/ "\
                    "for more details.".format(dummy_dict['property-id'])
                )

        # Hack to avoid the fact that "property-name" has to be a dictionary
        # in order for OpenKIM's check_property_definition to work
        tmp = dummy_dict['property-name']
        del dummy_dict['property-name']

        check_property_definition(dummy_dict)

        dummy_dict['property-name'] = tmp

        self.property_definitions.update_one(
            {'definition.property-name': definition['property-name']},
            {
                '$setOnInsert': {
                    'definition': dummy_dict
                }
            },
            upsert=True,
            hint='definition.property-name',
        )


    def get_property_definition(self, name):
        """Returns a property definition using its 'definition.property-name' key"""
        return self.property_definitions.find_one({'definition.property-name': name})


    def insert_property_settings(self, ps_object):
        """
        Inserts a new property settings object into the database by creating
        and populating the necessary groups in :code:`/root/property_settings`.

        Args:

            ps_object (PropertySettings)
                The :class:`~colabfit.tools.property_settings.PropertySettings`
                object to insert into the database.


        Returns:

            ps_id (str):
                The ID of the inserted property settings object. Equals the hash
                of the object.
        """

        ps_id = ID_FORMAT_STRING.format('PS', generate_string(self.property_settings), 0)

        self.property_settings.update_one(
            {SHORT_ID_STRING_NAME: ps_id},
            {
                '$addToSet': {
                    'labels': {'$each': list(ps_object.labels)}
                },
                '$setOnInsert': {
<<<<<<< HEAD
                    'colabfit_id': ps_id,
                    'hash': ps_object._hash,
=======
                    SHORT_ID_STRING_NAME: ps_id,
>>>>>>> 7926bca7
                    'method': ps_object.method,
                    'description': ps_object.description,
                    'files': [
                        {
                            'file_name': ftup[0],
                            'file_contents': ftup[1],
                        } for ftup in ps_object.files
                    ],
                }
            },
            upsert=True,
            hint=SHORT_ID_STRING_NAME,
        )

        return ps_id


    def get_property_settings(self, pso_id):
        pso_doc = self.property_settings.find_one({SHORT_ID_STRING_NAME: pso_id})

        return PropertySettings(
                method=pso_doc['method'],
                description=pso_doc['description'],
                labels=set(pso_doc['labels']),
                files=[
                    (d['file_name'], d['file_contents'])
                    for d in pso_doc['files']
                ]
            )


    # @staticmethod
    def get_data(
        self, collection_name,
        fields,
        query=None,
        ids=None,
        keep_ids=False,
        concatenate=False,
        vstack=False,
        ravel=False,
        unpack_properties=True,
        verbose=False,
        ):
        """
        Queries the database and returns the fields specified by `keys` as a
        list or an array of values. Returns the results in memory.

        Example:

        .. code-block:: python

            data = database.get_data(
                collection_name='properties',
                query={SHORT_ID_STRING_NAME: {'$in': <list_of_property_IDs>}},
                fields=['property_name_1.energy', 'property_name_1.forces'],
                cache=True
            )

        Args:

            collection_name (str):
                The name of a collection in the database.

            fields (list or str):
                The fields to return from the documents. Sub-fields can be
                returned by providing names separated by periods ('.')

            query (dict, default=None):
                A Mongo query dictionary. If None, returns the data for all of
                the documents in the collection.

            ids (list):
                The list of IDs to return the data for. If None, returns the
                data for the entire collection. Note that this information can
                also be provided using the :code:`query` argument.

            keep_ids (bool, default=False):
                If True, includes the SHORT_ID_STRING_NAME field as one of the returned values.

            concatenate (bool, default=False):
                If True, concatenates the data before returning.

            vstack (bool, default=False):
                If True, calls np.vstack on data before returning.

            ravel (bool, default=False):
                If True, concatenates and ravels the data before returning.

            unpack_properties (bool, default=True):
                If True, returns only the contents of the :code:`'source-value'`
                key for each field in :attr:`fields` (assuming
                :code:`'source-value'` exists). Users who wish to return the
                full dictionaries for fields should set
                :code:`unpack_properties=False`.

            verbose (bool, default=False):
                If True, prints a progress bar

        Returns:

            data (dict):
                key = k for k in keys. val = in-memory data
        """

        if query is None:
            query = {}

        if ids is not None:
            if isinstance(ids, str):
                ids = [ids]
            elif isinstance(ids, np.ndarray):
                ids = ids.tolist()

            query[SHORT_ID_STRING_NAME] = {'$in': ids}

        if isinstance(fields, str):
            fields = [fields]

        retfields = {k: 1 for k in fields}

        if keep_ids:
            retfields[SHORT_ID_STRING_NAME] = 1

        collection = self[self.database_name][collection_name]

        cursor = collection.find(query, retfields)

        data = {
            k: [] for k in retfields
        }

        for doc in tqdm(cursor, desc='Getting data', disable=not verbose):
            for k in retfields:
                # For figuring out if document has the data

                # Handle keys like "property-name.property-field"
                missing = False
                v = doc
                for kk in k.split('.'):
                    if kk in v:
                        v = v[kk]
                    else:
                        # Missing something
                        missing = True

                if not missing:
                    if isinstance(v, dict):
                        if unpack_properties and ('source-value' in v):
                            v = v['source-value']

                    data[k].append(v)

        for k,v in data.items():
            # data[k] = np.array(data[k])
            # TODO: Standardize=> Currently, output is array if numpy operations are used, otherwise it's list
            if concatenate or ravel:
                try:
                    data[k] = np.concatenate(v)
                except:
                    data[k] = np.array(v)

            if vstack:
                data[k] = np.vstack(v)

        if ravel:
            for k,v in data.items():
                data[k] = v.ravel()

        if len(retfields) == 1:
            return data[list(retfields.keys())[0]]
        else:
            return data


    def get_configuration(self, i, property_ids=None, attach_properties=False):
        """
        Returns a single configuration by calling :meth:`get_configurations`
        """
        return self.get_configurations(
            [i], property_ids=property_ids, attach_properties=attach_properties
        )[0]


    def get_configurations(
        self, configuration_ids,
        property_ids=None,
        attach_properties=False,
        attach_settings=False,
        generator=False,
        verbose=False
        ):
        """
        A generator that returns in-memory Configuration objects one at a time
        by loading the atomic numbers, positions, cells, and PBCs.

        Args:

            configuration_ids (list or 'all'):
                A list of string IDs specifying which Configurations to return.
                If 'all', returns all of the configurations in the database.

            property_ids (list, default=None):
                A list of Property IDs. Used for limiting searches when
                :code:`attach_properties==True`.  If None,
                :code:`attach_properties` will attach all linked Properties.
                Note that this only attaches one property per Configuration, so
                if multiple properties point to the same Configuration, that
                Configuration will be returned multiple times.

            attach_properties (bool, default=False):
                If True, attaches all the data of any linked properties from
                :code:`property_ids`. The property data will either be added to
                the :code:`arrays` dictionary on a Configuration (if it can be
                converted to a matrix where the first dimension is the same
                as the number of atoms in the Configuration) or the :code:`info`
                dictionary (if it wasn't added to :code:`arrays`). Property
                fields in a list to accomodate the possibility of multiple
                properties of the same type pointing to the same configuration.
                WARNING: don't use this option if multiple properties of the
                same type point to the same Configuration, but the properties
                don't have values for all of their fields.

            attach_settings (bool, default=False):
                NOT supported yet. If True, attaches all of the fields of the property settings
                that are linked to the attached property instances. If
                :code:`attach_settings=True`, must also have
                :code:`attach_properties=True`.

            generator (bool, default=False):
                NOT supported yet. If True, this function returns a generator of
                the configurations. This is useful if the configurations can't
                all fit in memory at the same time.

            verbose (bool):
                If True, prints progress bar

        Returns:

            configurations (iterable):
                A list or generator of the re-constructed configurations
        """

        if attach_settings:
            raise NotImplementedError

        if configuration_ids == 'all':
            query = {}
        else:
            if isinstance(configuration_ids, str):
                configuration_ids = [configuration_ids]

            query = {SHORT_ID_STRING_NAME: {'$in': configuration_ids}}

        if generator:
            raise NotImplementedError
            # return self._get_configurations(
            #     query=query,
            #     property_ids=property_ids,
            #     attach_properties=attach_properties,
            #     verbose=verbose
            # )
        else:
            return list(self._get_configurations(
                query=query,
                property_ids=property_ids,
                attach_properties=attach_properties,
                attach_settings=attach_settings,
                verbose=verbose
            ))


    def _get_configurations(
        self,
        query,
        property_ids,
        attach_properties,
        attach_settings,
        verbose=False
        ):

        if not attach_properties:
            for co_doc in tqdm(
                self.configurations.find(
                    query,
                    {
                        *self.configuration_type.unique_identifier_kw,
                        'names',
                        'labels',
                        SHORT_ID_STRING_NAME,
                    }
                ),
                desc='Getting configurations',
                disable=not verbose
                ):

                c = self.configuration_type(**{k:v for k, v in co_doc.items()
                                               if k in self.configuration_type.unique_identifier_kw})

                c.info[SHORT_ID_STRING_NAME] = co_doc[SHORT_ID_STRING_NAME]
                c.info[ATOMS_NAME_FIELD] = co_doc['names']
                c.info[ATOMS_LABELS_FIELD] = co_doc['labels']

                yield c
        else:
            config_dict = {}
            for co_doc in tqdm(
                self.configurations.find(query),
                desc='Getting configurations',
                disable=not verbose
                ):

                c = self.configuration_type(**{k: v for k, v in co_doc.items()
                                               if k in self.configuration_type.unique_identifier_kw})

                c.info[SHORT_ID_STRING_NAME] = co_doc[SHORT_ID_STRING_NAME]
                c.info[ATOMS_NAME_FIELD] = co_doc['names']
                c.info[ATOMS_LABELS_FIELD] = co_doc['labels']

                config_dict[co_doc[SHORT_ID_STRING_NAME]] = c

            all_attached_prs = set([_[SHORT_ID_STRING_NAME] for _ in self.property_instances.find(
                {'relationships.configurations': query[SHORT_ID_STRING_NAME]},
                {SHORT_ID_STRING_NAME}
            )])

            if property_ids is not None:
                property_ids = list(all_attached_prs.union(set(property_ids)))
            else:
                property_ids = list(all_attached_prs)

            for pr_doc in tqdm(
                    self.property_instances.find( {SHORT_ID_STRING_NAME: {'$in': property_ids}}),
                    desc='Attaching properties',
                    disable=not verbose
                ):

                for co_id in pr_doc['relationships']['configurations']:
                    if co_id not in config_dict: continue

                    c = config_dict[co_id]

                    n = len(c)

                    for field_name, field in pr_doc[pr_doc['type']].items():
                        v = field['source-value']

                        dct = c.info
                        if isinstance(v, list):
                            if len(v) == n:
                                dct = c.arrays

                        field_name = f'{pr_doc["type"]}.{field_name}'

                        if field_name in dct:
                            # Then this is a duplicate property
                            dct[field_name].append(v)
                        else:
                            # Then this is the first time
                            # the property of this type is being added
                            dct[field_name] = [v]

            for v in config_dict.values():
                yield v

            # pipeline = [
            #     {'$match': query},
            #     {'$lookup': {
            #         'from': 'properties',
            #         'localField': 'relationships.properties',
            #         'foreignField': '_id',
            #         'as': 'linked_properties'
            #     }},
            # ]

            # if property_ids is not None:
            #     pipeline.append(
            #         {'$match': {'linked_properties._id': {'$in': property_ids}}}
            #     )

            # if attach_settings:
            #     pipeline.append(
            #         {'$lookup': {
            #             'from': 'property_settings',
            #             'localField': 'linked_properties.relationships.property_settings',
            #             'foreignField': '_id',
            #             'as': 'linked_property_settings'
            #         }}
            #     )

            # for co_doc in tqdm(
            #         self.configurations.aggregate(pipeline),
            #         desc='Getting configurations',
            #         disable=not verbose
            #     ):

            #     c = Configuration(
            #         symbols=co_doc['atomic_numbers'],
            #         positions=co_doc['positions'],
            #         cell=co_doc['cell'],
            #         pbc=co_doc['pbc'],
            #     )

            #     c.info['_id'] = co_doc['_id']
            #     c.info[ATOMS_NAME_FIELD] = co_doc['names']
            #     c.info[ATOMS_LABELS_FIELD] = co_doc['labels']

            #     n = len(c)

            #     for pr_doc in co_doc['linked_properties']:
            #         for field_name, field in pr_doc[pr_doc['type']].items():
            #             v = field['source-value']

            #             dct = c.info
            #             if isinstance(v, list):
            #                 if len(v) == n:
            #                     dct = c.arrays

            #             field_name = f'{pr_doc["type"]}.{field_name}'

            #             if field_name in dct:
            #                 # Then this is a duplicate property
            #                 dct[field_name].append(v)
            #             else:
            #                 # Then this is the first time
            #                 # the property of this type is being added
            #                 dct[field_name] = [v]

            #     if attach_settings:
            #         for ps_doc in co_doc['linked_property_settings']:
            #             for k,v in ps_doc.items():
            #                 if k in [
            #                     '_id', '_description', '_labels', '_method'
            #                     ]:
            #                     c.info['_settings.'+k] = v
            #                 elif k in ['_files', 'last_modified', 'relationships']:
            #                     pass
            #                 else:
            #                     v = field['source-value']

            #                     dct = c.info
            #                     if isinstance(v, list):
            #                         if len(v) == n:
            #                             dct = c.arrays

            #                     dct[k] = v

            #     yield c


    def concatenate_configurations(self):
        """
        Concatenates the atomic_numbers, positions, cells, and pbcs groups in
        /configurations.
        """
        self.database.concatenate_configurations()

# TODO: If duplicate found, return original's id->Likewise for insert_dataset
    def insert_configuration_set(self, ids, ordered=False, description='', overloaded_cs_id=None, verbose=False):
        """
        Inserts the configuration set of IDs to the database.

        Args:

            ids (list or str):
                The IDs of the configurations to include in the configuartion
                set.
            ordered (bool):
                Flag specifying if COs in CS should be considered ordered.
            overloaded_cs_id (str):
                Used to overload naming convention when updating versions
            description (str, optional):
                A human-readable description of the configuration set.
        """

        if isinstance(ids, str):
            ids = [ids]

        ids = list(set(ids))

        # TODO: Look at below
        cs_hash = sha512()
        cs_hash.update(description.encode('utf-8'))
        for i in sorted(ids):
            cs_hash.update(str(i).encode('utf-8'))

        cs_hash = int(cs_hash.hexdigest(), 16)
        if overloaded_cs_id is None:
            cs_id = ID_FORMAT_STRING.format('CS', generate_string(self.configuration_sets), 0)
        else:
            cs_id = overloaded_cs_id
        # Check for duplicates
<<<<<<< HEAD
        if self.configuration_sets.count_documents({'hash': cs_hash}):
=======
        if self.configuration_sets.count_documents({SHORT_ID_STRING_NAME: cs_id}):
>>>>>>> 7926bca7
            return cs_id

        # Make sure all of the configurations exist
        if self.configurations.count_documents({SHORT_ID_STRING_NAME: {'$in': ids}}) != len(ids):
            raise MissingEntryError(
                "Not all of the IDs provided to insert_configuration_set exist"\
                " in the database."
            )

        aggregated_info = self.configuration_type.aggregate_configuration_summaries(
            self,
            ids,
        )

        self.configuration_sets.update_one(
            {SHORT_ID_STRING_NAME: cs_id},
            {
                '$addToSet': {
                    'relationships.configurations': {'$each': ids}
                },
                '$setOnInsert': {
                    SHORT_ID_STRING_NAME: cs_id,
                    'description': description,
                    'hash': cs_hash,
                    'ordered': ordered
                },
                '$set': {
                    'aggregated_info': aggregated_info,
                    'last_modified': datetime.datetime.now().strftime('%Y-%m-%dT%H:%M:%SZ')
                },
            },
            upsert=True,
            hint=SHORT_ID_STRING_NAME,
        )

        # Add the backwards relationships CO->CS
        config_docs = []
        for cid in ids:
            config_docs.append(UpdateOne(
                {SHORT_ID_STRING_NAME: cid},
                {
                    '$addToSet': {
                        'relationships.configuration_sets': cs_id
                    }
                },
                hint=SHORT_ID_STRING_NAME,
            ))

        self.configurations.bulk_write(config_docs)

        return cs_id


    def get_configuration_set(self, cs_id, resync=False):
        """
        Returns the configuration set with the given ID.

        Args:

            cs_ids (str):
                The ID of the configuration set to return

            resync (bool):
                If True, re-aggregates the configuration set information before
                returning. Default is False.

        Returns:

            A dictionary with two keys:
                'last_modified': a datetime string
                'configuration_set': the configuration set object
        """


        if resync:
            self.resync_configuration_set(cs_id)

        cs_doc = self.configuration_sets.find_one({SHORT_ID_STRING_NAME: cs_id})

        return {
            'last_modified': cs_doc['last_modified'],
            'configuration_set': ConfigurationSet(
                configuration_ids=cs_doc['relationships']['configurations'],
                description=cs_doc['description'],
                aggregated_info=cs_doc['aggregated_info']
            )
        }


    def resync_configuration_set(self, cs_id, verbose=False):
        """
        Re-synchronizes the configuration set by re-aggregating the information
        from the configurations.

        Args:

            cs_id (str):
                The ID of the configuration set to update

            verbose (bool, default=False):
                If True, prints a progress bar

        Returns:

            None; updates the configuration set document in-place

        """

        cs_doc = self.configuration_sets.find_one({SHORT_ID_STRING_NAME: cs_id})

        aggregated_info = self.configuration_type.aggregate_configuration_summaries(
            self,
            cs_doc['relationships']['configurations'],
            verbose=verbose,
        )

        self.configuration_sets.update_one(
            {SHORT_ID_STRING_NAME: cs_id},
            {'$set': {'aggregated_info': aggregated_info}},
            upsert=True,
            hint=SHORT_ID_STRING_NAME,
        )

    # TODO: need to make sure can't make duplicate CS just with different versions
    # TODO: Could do this by creating ConfigurationSets for all versioned CS and use a defined equality with hashing
    def update_configuration_set(self, cs_id, add_ids=None, remove_ids=None):

        if add_ids is None and remove_ids is None:
            raise RuntimeError('Please input configuration IDs to add or remove from the configuration set.')

        # increment version number
        current_hash, current_version = cs_id.split('_')[1:]
        family_ids = self.configuration_sets.find({'colabfit_id': {'$regex':f'CS_{current_hash}_...'}}, '_id')
        family_ids = sorted([f['colabfit_id'] for f in family_ids])
        version = int(family_ids[-1].split('_')[-1]) + 1
        new_cs_id = ID_FORMAT_STRING.format('CS', int(current_hash), version)

        # Get configuration ids from current version and append and/or remove
        cs_doc = self.configuration_sets.find_one({'colabfit_id': cs_id})
        ids = cs_doc['relationships']['configurations']
        init_len = len(ids)

        if add_ids is not None:
            if isinstance(add_ids, str):
                add_ids = [add_ids]
            ids.extend(add_ids)
            ids = list(set(ids))
            if len(ids) == init_len:
                raise RuntimeError('All configurations to be added are already present in CS.')
            init_len = len(ids)

        if remove_ids is not None:
            if isinstance(remove_ids, str):
                remove_ids = [remove_ids]
            remove_ids = list(set(remove_ids))
            for r in remove_ids:
                try:
                    ids.remove(r)
                except:
                    raise UserWarning(f'A configuration with the ID {r} was not'
                                      f'in the original CS, so it could not be removed.')
            if len(ids) == init_len:
                raise RuntimeError('All configurations to be removed are not present in CS.')


        # insert new version of CS
        self.insert_configuration_set(ids, description=cs_doc['description'], overloaded_cs_id=new_cs_id)

    # TODO: May need to recompute hash-But when is resyncing necessary?
    def resync_dataset(self, ds_id, verbose=False):
        """
        Re-synchronizes the dataset by aggregating all necessary data from
        properties and configuration sets. Note that this also calls
        :meth:`colabfit.tools.client.resync_configuration_set`

        Args:

            ds_id (str):
                The ID of the dataset to update

            verbose (bool, default=False):
                If True, prints a progress bar

        Returns:

            None; updates the dataset document in-place
        """

        ds_doc = self.datasets.find_one({SHORT_ID_STRING_NAME: ds_id})

        cs_ids = ds_doc['relationships']['configuration_sets']
        pr_ids = ds_doc['relationships']['property_instances']

        for csid in cs_ids:
            self.resync_configuration_set(csid, verbose=verbose)

        aggregated_info = {}

        for k,v in self.aggregate_configuration_set_info(cs_ids).items():
            if k == 'labels':
                k = 'configuration_labels'
            elif k == 'labels_counts':
                k = 'configuration_labels_counts'

            aggregated_info[k] = v

        for k,v in self.aggregate_property_info(pr_ids, verbose=verbose).items():
            if k in {
                'labels', 'labels_counts',
                'types',  'types_counts',
                'fields', 'fields_counts'
                }:
                k = 'property_' + k

            aggregated_info[k] = v

        self.datasets.update_one(
            {SHORT_ID_STRING_NAME: ds_id},
            {'$set': {'aggregated_info': aggregated_info}},
            upsert=True,
            hint=SHORT_ID_STRING_NAME,
        )

    # TODO Work on making this Configuration "type" agnostic->Seems to be HIGHLY Configuration type dependent
    #  Could define another configuration method for this->Just do this for now
    def aggregate_configuration_info(self, ids, verbose=False):
        """
        Gathers the following information from a collection of configurations:

        * :code:`nconfigurations`: the total number of configurations
        * :code:`nsites`: the total number of sites
        * :code:`nelements`: the total number of unique element types
        * :code:`elements`: the element types
        * :code:`individual_elements_ratios`: a set of elements ratios generated
          by looping over each configuration, extracting its concentration of
          each element, and adding the tuple of concentrations to the set
        * :code:`total_elements_ratios`: the ratio of the total count of atoms
            of each element type over :code:`nsites`
        * :code:`labels`: the union of all configuration labels
        * :code:`labels_counts`: the total count of each label
        * :code:`chemical_formula_reduced`: the set of all reduced chemical
            formulae
        * :code:`chemical_formula_anonymous`: the set of all anonymous chemical
            formulae
        * :code:`chemical_formula_hill`: the set of all hill chemical formulae
        * :code:`nperiodic_dimensions`: the set of all numbers of periodic
            dimensions
        * :code:`dimension_types`: the set of all periodic boundary choices

        Returns:

            aggregated_info (dict):
                All of the aggregated info

            verbose (bool, default=False):
                If True, prints a progress bar
        """

        aggregated_info = {
            'nconfigurations': len(ids),
            'nsites': 0,
            'nelements': 0,
            'chemical_systems': set(),
            'elements': [],
            'individual_elements_ratios': {},
            'total_elements_ratios': {},
            'labels': [],
            'labels_counts': [],
            'chemical_formula_reduced': set(),
            'chemical_formula_anonymous': set(),
            'chemical_formula_hill': set(),
            'nperiodic_dimensions': set(),
            'dimension_types': set(),
        }

        for doc in tqdm(
            self.configurations.find({SHORT_ID_STRING_NAME: {'$in': ids}}),
            desc='Aggregating configuration info',
            disable=not verbose,
            total=len(ids),
            ):
            aggregated_info['nsites'] += doc['nsites']

            aggregated_info['chemical_systems'].add(''.join(doc['elements']))

            for e, er in zip(doc['elements'], doc['elements_ratios']):
                if e not in aggregated_info['elements']:
                    aggregated_info['nelements'] += 1
                    aggregated_info['elements'].append(e)
                    aggregated_info['total_elements_ratios'][e] = er*doc['nsites']
                    aggregated_info['individual_elements_ratios'][e] = set(
                        [np.round_(er, decimals=2)]
                    )
                else:
                    aggregated_info['total_elements_ratios'][e] += er*doc['nsites']
                    aggregated_info['individual_elements_ratios'][e].add(
                        np.round_(er, decimals=2)
                    )

            for l in doc['labels']:
                if l not in aggregated_info['labels']:
                    aggregated_info['labels'].append(l)
                    aggregated_info['labels_counts'].append(1)
                else:
                    idx = aggregated_info['labels'].index(l)
                    aggregated_info['labels_counts'][idx] += 1

            aggregated_info['chemical_formula_reduced'].add(doc['chemical_formula_reduced'])
            aggregated_info['chemical_formula_anonymous'].add(doc['chemical_formula_anonymous'])
            aggregated_info['chemical_formula_hill'].add(doc['chemical_formula_hill'])

            aggregated_info['nperiodic_dimensions'].add(doc['nperiodic_dimensions'])
            aggregated_info['dimension_types'].add(tuple(doc['dimension_types']))

        for e in aggregated_info['elements']:
            aggregated_info['total_elements_ratios'][e] /= aggregated_info['nsites']
            aggregated_info['individual_elements_ratios'][e] = list(aggregated_info['individual_elements_ratios'][e])

        aggregated_info['chemical_systems'] = list(aggregated_info['chemical_systems'])

        aggregated_info['chemical_formula_reduced'] = list(aggregated_info['chemical_formula_reduced'])
        aggregated_info['chemical_formula_anonymous'] = list(aggregated_info['chemical_formula_anonymous'])
        aggregated_info['chemical_formula_hill'] = list(aggregated_info['chemical_formula_hill'])
        aggregated_info['nperiodic_dimensions'] = list(aggregated_info['nperiodic_dimensions'])
        aggregated_info['dimension_types'] = list(aggregated_info['dimension_types'])

        return aggregated_info


    def aggregate_property_info(self, pr_ids, verbose=False):
        """
        Aggregates the following information from a list of properties:

            * types
            * labels
            * labels_counts

        Args:

            pr_ids (list or str):
                The IDs of the configurations to aggregate information from

            verbose (bool, default=False):
                If True, prints a progress bar

        Returns:

            aggregated_info (dict):
                All of the aggregated info
        """

        if isinstance(pr_ids, str):
            pr_ids = [pr_ids]

        aggregated_info = {
            'types': [],
            'types_counts': [],
            'fields': [],
            'fields_counts': [],
            'methods': [],
            'methods_counts': [],
            'labels': [],
            'labels_counts': []
        }

        ignore_keys = {
            'property-id', 'property-title', 'property-description', '_id',
            SHORT_ID_STRING_NAME, 'property-name'
        }

        for doc in tqdm(
            self.property_instances.find({SHORT_ID_STRING_NAME: {'$in': pr_ids}}),
            desc='Aggregating property info',
            disable=not verbose,
            total=len(pr_ids)
            ):
            if doc['type'] not in aggregated_info['types']:
                aggregated_info['types'].append(doc['type'])
                aggregated_info['types_counts'].append(1)
            else:
                idx = aggregated_info['types'].index(doc['type'])
                aggregated_info['types_counts'][idx] += 1

            for l in doc[doc['type']]:
                if l in ignore_keys: continue

                l = '.'.join([doc['type'], l])

                if l not in aggregated_info['fields']:
                    aggregated_info['fields'].append(l)
                    aggregated_info['fields_counts'].append(1)
                else:
                    idx = aggregated_info['fields'].index(l)
                    aggregated_info['fields_counts'][idx] += 1

            for l in doc['labels']:
                if l not in aggregated_info['labels']:
                    aggregated_info['labels'].append(l)
                    aggregated_info['labels_counts'].append(1)
                else:
                    idx = aggregated_info['labels'].index(l)
                    aggregated_info['labels_counts'][idx] += 1


            for l in doc['methods']:
                if l not in aggregated_info['methods']:
                    aggregated_info['methods'].append(l)
                    aggregated_info['methods_counts'].append(1)
                else:
                    idx = aggregated_info['methods'].index(l)
                    aggregated_info['methods_counts'][idx] += 1

        return aggregated_info

    # TODO: Make Configuration "type" agnostic (only need to change docstring)
    def aggregate_configuration_set_info(self, cs_ids, resync=False, verbose=False):
        """
        Aggregates the following information from a list of configuration sets:

            * nconfigurations
            * nsites
            * chemical_systems
            * nelements
            * elements
            * individual_elements_ratios
            * total_elements_ratios
            * labels
            * labels_counts
            * chemical_formula_reduced
            * chemical_formula_anonymous
            * chemical_formula_hill
            * nperiodic_dimensions
            * dimension_types

        Args:

            cs_ids (list or str):
                The IDs of the configurations to aggregate information from

            resync (bool, default=False):
                If True, re-synchronizes each configuration set before
                aggregating the information.

            verbose (bool, default=False):
                If True, prints a progress bar

        Returns:

            aggregated_info (dict):
                All of the aggregated info
        """

        if isinstance(cs_ids, str):
            cs_ids = [cs_ids]

        if resync:
            for csid in cs_ids:
                self.resync_configuration_set(csid, verbose=verbose)

        co_ids = list(set(itertools.chain.from_iterable(
            cs_doc['relationships']['configurations'] for cs_doc in
            self.configuration_sets.find({SHORT_ID_STRING_NAME: {'$in': cs_ids}})
        )))
        return self.configuration_type.aggregate_configuration_summaries(self, co_ids, verbose=verbose)


    def insert_dataset(
        self, cs_ids, pr_ids, name,
        authors=None,
        links=None,
        description='',
        resync=False,
        verbose=False,
        overloaded_ds_id=None,
        ):
        """
        Inserts a dataset into the database.

        Args:

            cs_ids (list or str):
                The IDs of the configuration sets to link to the dataset.

            pr_ids (list or str):
                The IDs of the properties to link to the dataset

            name (str):
                The name of the dataset

            authors (list or str or None):
                The names of the authors of the dataset. If None, then no
                authors are added.

            links (list or str or None):
                External links (e.g., journal articles, Git repositories, ...)
                to be associated with the dataset. If None, then no links are
                added.

            description (str or None):
                A human-readable description of the dataset. If None, then not
                description is added.

            resync (bool):
                If True, re-synchronizes the configuration sets and properties
                before adding to the dataset. Default is False.

            verbose (bool, default=False):
                If True, prints a progress bar

        Returns:

            ds_id (str):
                The ID of the inserted dataset
        """

        if isinstance(cs_ids, str):
            cs_ids = [cs_ids]

        if isinstance(pr_ids, str):
            pr_ids = [pr_ids]

        # Remove possible duplicates
        cs_ids = list(set(cs_ids))
        pr_ids = list(set(pr_ids))

        # Make sure to only include PRs with COs contained by the given CSs
        all_co_ids = []
        for cs_doc in self.configuration_sets.find({SHORT_ID_STRING_NAME: {'$in': cs_ids}}):
            all_co_ids += cs_doc['relationships']['configurations']

        all_co_ids = list(set(all_co_ids))

        clean_pr_ids = [
            _[SHORT_ID_STRING_NAME] for _ in self.property_instances.find(
                {
                    SHORT_ID_STRING_NAME: {'$in': pr_ids},
                    'relationships.configurations': {'$in': all_co_ids},
                },
                {SHORT_ID_STRING_NAME}
            )
        ]

        if len(pr_ids) != len(clean_pr_ids):
            warnings.warn(
                "{} PR IDs passed to insert_dataset, but only {} point to COs "\
                "contained by the given CSs".format(
                    len(pr_ids), len(clean_pr_ids)
                )
            )

        if isinstance(authors, str):
            authors = [authors]

        for auth in authors:
            if not ''.join(auth.split(' ')).isalpha():
                raise RuntimeError(
                    "Bad author name '{}'. Author names can only contain [a-z][A-Z]".format(auth)
                )

        if isinstance(links, str):
            links = [links]

        ds_hash = sha512()
        for ci in sorted(cs_ids):
            ds_hash.update(str(ci).encode('utf-8'))
        for pi in sorted(clean_pr_ids):
            ds_hash.update(str(pi).encode('utf-8'))

        ds_hash = int(ds_hash.hexdigest(), 16)

        if overloaded_ds_id is None:
            ds_id = ID_FORMAT_STRING.format('DS', generate_string(self.datasets), 0)
        else:
            ds_id = overloaded_ds_id

        # Check for duplicates
<<<<<<< HEAD
        if self.datasets.count_documents({'hash': ds_hash}):
=======
        if self.datasets.count_documents({SHORT_ID_STRING_NAME: ds_id}):
>>>>>>> 7926bca7
            if resync:
                self.resync_dataset(ds_id)

            return ds_id

        aggregated_info = {}
        for k,v in self.aggregate_configuration_set_info(
            cs_ids, verbose=verbose).items():
            if k == 'labels':
                k = 'configuration_labels'
            elif k == 'labels_counts':
                k = 'configuration_labels_counts'

            aggregated_info[k] = v

        for k,v in self.aggregate_property_info(
            clean_pr_ids, verbose=verbose).items():
            if k in {
                'labels', 'labels_counts',
                'types',  'types_counts',
                'fields', 'fields_counts'
                }:
                k = 'property_' + k

            aggregated_info[k] = v

        id_prefix = '_'.join([
            name,
            ''.join([
                auth.split()[-1] for auth in authors
            ]),
        ])

        if len(id_prefix) > (MAX_STRING_LENGTH - len(ds_id) - 2):
            id_prefix = id_prefix[:MAX_STRING_LENGTH - len(ds_id) - 2]
            warnings.warn(f"ID prefix is too long. Clipping to {id_prefix}")

        extended_id = f'{id_prefix}__{ds_id}'

        # TODO: get_dataset should be able to use extended-id; authors can't symbols

        self.datasets.update_one(
            {SHORT_ID_STRING_NAME: ds_id},
            {
                '$addToSet': {
                    'relationships.configuration_sets': {'$each': cs_ids},
                    'relationships.property_instances': {'$each': clean_pr_ids},
                },
                '$setOnInsert': {
                    SHORT_ID_STRING_NAME: ds_id,
                    EXTENDED_ID_STRING_NAME: extended_id,
                    'name': name,
                    'authors': authors,
                    'links': links,
                    'description': description,
                    'hash': ds_hash,
                },
                '$set': {
                    'aggregated_info': aggregated_info,
                    'last_modified': datetime.datetime.now().strftime('%Y-%m-%dT%H:%M:%SZ')
                },
            },
            upsert=True,
            hint=SHORT_ID_STRING_NAME,
        )

        # Add the backwards relationships CS->DS
        config_set_docs = []
        for csid in cs_ids:
            config_set_docs.append(UpdateOne(
                {SHORT_ID_STRING_NAME: csid},
                {'$addToSet': {'relationships.datasets': ds_id}},
                hint=SHORT_ID_STRING_NAME,
            ))

        self.configuration_sets.bulk_write(config_set_docs)

        # Add the backwards relationships PR->DS
        property_docs = []
        for pid in tqdm(clean_pr_ids, desc='Updating PR->DS relationships'):
            property_docs.append(UpdateOne(
                {SHORT_ID_STRING_NAME: pid},
                {'$addToSet': {'relationships.datasets': ds_id}},
                hint=SHORT_ID_STRING_NAME,
            ))

        self.property_instances.bulk_write(property_docs)

        return ds_id


    def get_dataset(self, ds_id, resync=False, verbose=False):
        """
        Returns the dataset with the given ID.

        Args:

            ds_ids (str):
                Either the 'short-id' or 'extended-id' of a dataset

            resync (bool):
                If True, re-aggregates the configuration set and property
                information before returning. Default is False.

            verbose (bool, default=True):
                If True, prints a progress bar. Only used if
                :code:`resync=False`.

        Returns:

            A dictionary with two keys:
                'last_modified': a datetime string
                'dataset': the dataset object
        """

        if len(ds_id) > 19:
            # Then this must be an extended ID
            ds_id = ds_id[-19:]

        if resync:
            self.resync_dataset(ds_id, verbose=verbose)

        ds_doc = self.datasets.find_one({SHORT_ID_STRING_NAME: ds_id})

        return {
            SHORT_ID_STRING_NAME: ds_id,
            'last_modified': ds_doc['last_modified'],
            'dataset': Dataset(
                configuration_set_ids=ds_doc['relationships']['configuration_sets'],
                property_ids=ds_doc['relationships']['property_instances'],
                name=ds_doc['name'],
                authors=ds_doc['authors'],
                links=ds_doc['links'],
                description=ds_doc['description'],
                aggregated_info=ds_doc['aggregated_info']
            )
        }

# TODO: Handle properties somewhere->should we allow for only properties to be update?
# TODO: Allow for metadata updating
    def update_dataset(self, ds_id, add_cs_ids=None, remove_cs_ids=None):

        if add_cs_ids is None and remove_cs_ids is None:
            raise RuntimeError('Please input configuration set IDs/properties to add or remove from the dataset.')

        # increment version number
        current_hash, current_version = ds_id.split('_')[1:]
        family_ids = self.datasets.find({'colabfit_id': {'$regex':f'DS_{current_hash}_...'}}, 'colabfit_id')
        family_ids = sorted([f['colabfit_id'] for f in family_ids])
        version = int(family_ids[-1].split('_')[-1]) + 1
        new_ds_id = ID_FORMAT_STRING.format('DS', int(current_hash), version)

        # Get configuration set ids from current version and append and/or remove
        ds_doc = self.datasets.find_one({'colabfit_id': ds_id})
        cs_ids = ds_doc['relationships']['configuration_sets'],
        property_ids = ds_doc['relationships']['properties']
        init_len = len(cs_ids)

        if add_cs_ids is not None:
            if isinstance(cs_ids,str):
                add_cs_ids = [add_cs_ids]
            cs_ids.extend(add_cs_ids)
            cs_ids = list(set(cs_ids))
            if len(cs_ids) == init_len:
                raise RuntimeError('All configuration sets to be added are already present in DS.')
            init_len = len(cs_ids)

            # Remove old version of CS if new version is in added
            for id in add_cs_ids:
                current_hash, version = id.split('_')[1:]
                if int(version) > 0:
                    try:
                        old_version = self.configuration_sets.find_one(
                            {'colabfit_id': {'$regex': f'CS_{current_hash}_...'}}, 'colabfit_id'
                        )
                        cs_ids.remove(old_version)
                    except:
                        pass

        if remove_cs_ids is not None:
            if isinstance(remove_cs_ids, str):
                remove_cs_ids = [remove_cs_ids]
            remove_cs_ids = list(set(remove_cs_ids))
            for r in remove_cs_ids:
                try:
                    cs_ids.remove(r)
                except:
                    raise UserWarning(f'A configuration set with the ID {r} was not'
                                      f'in the original DS, so it could not be removed.')
            if len(cs_ids) == init_len:
                raise RuntimeError('All configuration sets to be removed are not present in DS.')

        # insert new version of DS
        self.insert_dataset(cs_ids, name=ds_doc['name'], authors=ds_doc['authors'],
                            links=ds_doc['links'], description=ds_doc['description'], overloaded_ds_id=new_ds_id)

    def aggregate_dataset_info(self, ds_ids):
        """
        Aggregates information from a list of datasets.

        NOTE: this will face all of the same challenges as
        aggregate_configuration_set_info()

            * you need to find the overlap of COs and PRs.
        """
        pass


    def apply_labels(
        self, dataset_id, collection_name, query, labels, verbose=False
        ):
        """
        Applies the given labels to all objects in the specified collection that
        match the query and are linked to the given dataset.

        Args:

            dataset_id (str):
                The ID of the dataset. Used as a safety measure to only update
                entries for the given dataset.

            collection_name (str):
                One of 'configurations' or 'properties'.

            query (dict):
                A Mongo-style query for filtering the collection. For
                example: :code:`query = {'nsites': {'$lt': 100}}`.

            labels (set or str):
                A set of labels to apply to the matching entries.

            verbose (bool):
                If True, prints progress bar.
        """

        dataset = self.get_dataset(dataset_id)['dataset']

        if collection_name == 'configurations':
            collection = self.configurations

            cs_ids = dataset.configuration_set_ids

            all_co_ids = list(set(itertools.chain.from_iterable(
                cs_doc['relationships']['configurations'] for cs_doc in
                self.configuration_sets.find({SHORT_ID_STRING_NAME: {'$in': cs_ids}})
            )))

            query[SHORT_ID_STRING_NAME] = {'$in': all_co_ids}
        elif collection_name == 'properties':
            collection = self.property_instances

            query[SHORT_ID_STRING_NAME] = {'$in': dataset.property_ids}
        else:
            raise RuntimeError(
                "collection_name must be 'configurations' or 'properties'"
            )

        if isinstance(labels, str):
            labels = {labels}

        for doc in tqdm(
            collection.find(query, {SHORT_ID_STRING_NAME: 1}),
            desc='Applying configuration labels',
            disable=not verbose
            ):
            doc_id = doc[SHORT_ID_STRING_NAME]

            collection.update_one(
                {SHORT_ID_STRING_NAME: doc_id},
                {'$addToSet': {'labels': {'$each': list(labels)}}},
                hint=SHORT_ID_STRING_NAME,
            )


    def plot_histograms(
        self,
        fields=None,
        query=None,
        ids=None,
        verbose=False,
        nbins=100,
        xscale='linear',
        yscale='linear',
        method='matplotlib'
        ):
        """
        Generates histograms of the given fields.

        Args:

            fields (list or str):
                The names of the fields to plot

            query (dict, default=None):
                A Mongo query dictionary. If None, returns the data for all of
                the documents in the collection.

            ids (list or str):
                The IDs of the objects to plot the data for

            verbose (bool, default=False):
                If True, prints progress bar

            nbins (int):
                Number of bins per histogram

            xscale (str):
                Scaling for x-axes. One of ['linear', 'log'].

            yscale (str):
                Scaling for y-axes. One of ['linear', 'log'].

            method (str, default='plotly')
                Package to use for plotting. 'plotly' or 'matplotlib'.

        Returns:
            Returns the figure object.
        """
        if fields is None:
            fields = self.property_fields
        elif isinstance(fields, str):
            fields = [fields]

        nfields = len(fields)

        nrows = max(1, int(np.ceil(nfields/3)))
        if (nrows > 1) or (nfields%3 == 0):
            ncols = 3
        else:
            ncols = nfields%3

        if method == 'plotly':
            fig = make_subplots(rows=nrows, cols=ncols, subplot_titles=fields)
        elif method == 'matplotlib':
            fig, axes = plt.subplots(nrows=nrows, ncols=ncols, figsize=(4*ncols, 2*nrows))
            axes = np.atleast_2d(axes)
        else:
            raise RuntimeError('Unsupported plotting method')

        for i, prop in enumerate(fields):
            data = self.get_data(
                _PROPS_COLLECTION,
                prop,
                query=query,
                ids=ids,
                verbose=verbose,
                ravel=True
            )

            c = i % 3
            r = i // 3


            if nrows > 1:

                if method == 'plotly':
                    fig.add_trace(
                        go.Histogram(x=data, nbinsx=nbins, name=prop),
                        row=r+1, col=c+1,
                    )
                else:
                    _ = axes[r][c].hist(data, bins=nbins)
                    axes[r][c].set_title(prop)
                    axes[r][c].set_xscale(xscale)
                    axes[r][c].set_yscale(yscale)
            else:
                if method == 'plotly':
                    fig.add_trace(
                        go.Histogram(x=data, nbinsx=nbins, name=prop),
                        row=1, col=c+1,
                    )
                else:
                    _ = axes[0][c].hist(data, bins=nbins)
                    axes[r][c].set_title(prop)
                    axes[r][c].set_xscale(xscale)
                    axes[r][c].set_yscale(yscale)

        c += 1
        while c < ncols:
            if method == 'matplotlib':
                axes[r][c].axis('off')
            c += 1

        if method == 'plotly':
            fig.update_layout(
                showlegend=True,
            )
            fig.update_xaxes(type=xscale)
            fig.update_yaxes(type=yscale)
            fig.for_each_annotation(lambda a: a.update(text=""))
        else:
            plt.tight_layout()

        return fig


    def get_statistics(
        self,
        fields,
        query=None,
        ids=None,
        verbose=False,
        ):
        """
        Queries the database and returns the fields specified by `keys` as a
        list or an array of values. Returns the results in memory.

        Example:

        .. code-block:: python

            data = database.get_data(
                collection_name='properties',
                query={SHORT_ID_STRING_NAME: {'$in': <list_of_property_IDs>}},
                fields=['property_name_1.energy', 'property_name_1.forces'],
                cache=True
            )

        Args:

            collection_name (str):
                The name of a collection in the database.

            fields (list or str):
                The fields to return from the documents. Sub-fields can be
                returned by providing names separated by periods ('.')

            query (dict, default=None):
                A Mongo query dictionary. If None, returns the data for all of
                the documents in the collection.

            ids (list):
                The list of IDs to return the data for. If None, returns the
                data for the entire collection. Note that this information can
                also be provided using the :code:`query` argument.

            verbose (bool, default=False):
                If True, prints a progress bar during data extraction

        Returns:
            results (dict)::
                .. code-block:: python

                    {
                        f:  {
                            'average': np.average(data),
                            'std': np.std(data),
                            'min': np.min(data),
                            'max': np.max(data),
                            'average_abs': np.average(np.abs(data))
                        } for f in fields
                    }

        """

        if isinstance(fields, str):
            fields = [fields]

        retdict = {}

        for field in fields:

            data = self.get_data(
                'properties', field, query=query, ids=ids,
                ravel=True, verbose=verbose
            )

            retdict[field] = {
                'average': np.average(data),
                'std': np.std(data),
                'min': np.min(data),
                'max': np.max(data),
                'average_abs': np.average(np.abs(data)),
            }

        if len(fields) == 1:
            return retdict[fields[0]]
        else:
            return retdict


    def filter_on_configurations(self, ds_id, query, verbose=False):
        """
        Searches the configuration sets of a given dataset, and
        returns configuration sets and properties that have been filtered based
        on the given criterion.

            * The returned configuration sets will only include configurations that return True for the filter
            * The returned property IDs will only include properties that point to a configuration that returned True for the filter.

        Args:

            ds_id (str):
                The ID of the dataset to filter

            query (dict):
                A Mongo query that will return the desired objects. Note that
                the key-value pair :code:`{SHORT_ID_STRING_NAME: {'$in': ...}}` will be
                included automatically to filter on only the objects that are
                already linked to the given dataset.

            verbose (bool, default=False):
                If True, prints progress bars

        Returns:

            configuration_sets (list):
                A list of configuration sets that have been pruned to only
                include configurations that satisfy the filter

            property_ids (list):
                A list of property IDs that satisfy the filter
        """

        ds_doc = self.datasets.find_one({SHORT_ID_STRING_NAME: ds_id})

        configuration_sets = []
        property_ids = []

        # Loop over configuration sets
        cursor = self.configuration_sets.find({
            SHORT_ID_STRING_NAME: {'$in': ds_doc['relationships']['configuration_sets']}
            }
        )

        for cs_doc in tqdm(
            cursor,
            desc='Filtering on configuration sets',
            disable=not verbose
            ):

            query[SHORT_ID_STRING_NAME] = {'$in': cs_doc['relationships']['configurations']}

            co_ids = self.get_data('configurations', fields=SHORT_ID_STRING_NAME, query=query)

            # Build the filtered configuration sets
            configuration_sets.append(
                ConfigurationSet(
                    configuration_ids=co_ids,
                    description=cs_doc['description'],
                    aggregated_info=self.configuration_type.aggregate_configuration_summaries(
                        self,
                        co_ids,
                        verbose=verbose,
                    )
                )
            )

        # Now get the corresponding properties
        property_ids = [_[SHORT_ID_STRING_NAME] for _ in self.property_instances.filter(
            {
            SHORT_ID_STRING_NAME: {'$in': list(itertools.chain.from_iterable(
                cs.configuration_ids for cs in configuration_sets
            ))}
            },
            {SHORT_ID_STRING_NAME: 1}
        )]

        return configuration_sets, property_ids


    def filter_on_properties(
        self, ds_id, filter_fxn=None, query=None, fields=None, verbose=False
        ):
        """
        Searches the properties of a given dataset, and returns configuration
        sets and properties that have been filtered based on the given
        criterion.

            * The returned configuration sets will only include configurations that are pointed to by a property that returned True for the filter
            * The returned property IDs will only include properties that returned True for the filter function.

        Example:

        .. code-block:: python

            configuration_sets, property_ids = database.filter_on_properties(
                ds_id=...,
                filter_fxn=lambda x: np.max(np.abs(x[']))
            )

        Args:

            ds_id (str):
                The ID of the dataset to filter

            filter_fxn (callable, default=None):
                A callable function to use as :code:`filter(filter_fxn, cursor)`
                where :code:`cursor` is a Mongo cursor over all of the
                property documents in the given dataset. If
                :code:`filter_fxn` is None, must specify :code:`query`.

            query (dict, default=None):
                A Mongo query that will return the desired objects. Note that
                the key-value pair :code:`{'_id': {'$in': ...}}` will be
                included automatically to filter on only the objects that are
                already linked to the given dataset.

            fields (str or list, default=None):
                The fields required by :code:`filter_fxn`. Providing the minimum
                number of necessary fields can improve query performance.

            verbose (bool, default=False):
                If True, prints progress bars

        Returns:

            configuration_sets (list):
                A list of configuration sets that have been pruned to only
                include configurations that satisfy the filter

            property_ids (list):
                A list of property IDs that satisfy the filter
        """

        if filter_fxn is None:
            if query is None:
                raise RuntimeError(
                    'filter_fxn and query cannot both be None'
                )
            else:
                filter_fxn = lambda x: True

        ds_doc = self.datasets.find_one({SHORT_ID_STRING_NAME: ds_id})

        configuration_sets = []
        property_ids = []

        # Filter the properties
        retfields = {SHORT_ID_STRING_NAME: 1, 'relationships.configurations': 1}
        if fields is not None:
            if isinstance(fields, str):
                fields = [fields]

            for f in fields:
                retfields[f] = 1

        if query is None:
            query = {}

        query[SHORT_ID_STRING_NAME] = {'$in': ds_doc['relationships']['property_instances']}

        cursor = self.property_instances.find(query, retfields)

        all_co_ids = []
        for pr_doc in tqdm(
            cursor,
            desc='Filtering on properties',
            disable=not verbose,
            ):
            if filter_fxn(pr_doc):
                property_ids.append(pr_doc[SHORT_ID_STRING_NAME])
                all_co_ids.append(pr_doc['relationships']['configurations'])

        all_co_ids = list(set(itertools.chain.from_iterable(all_co_ids)))

        # Then filter the configuration sets
        for cs_doc in self.configuration_sets.find({
            SHORT_ID_STRING_NAME: {'$in': ds_doc['relationships']['configuration_sets']}
            }):

            co_ids =list(
                set(cs_doc['relationships']['configurations']).intersection(
                    all_co_ids
                )
            )

            configuration_sets.append(
                ConfigurationSet(
                    configuration_ids=co_ids,
                    description=cs_doc['description'],
                    aggregated_info=self.configuration_type.aggregate_configuration_summaries(
                        self,
                        co_ids,
                        verbose=verbose
                    )
                )
            )

        return configuration_sets, property_ids


    # def apply_transformation(
    #     self,
    #     dataset_id,
    #     property_ids,
    #     configuration_ids,
    #     update_map,
    #     ):
    #     """
    #     This function works by looping over the properties that match the
    #     provided query and updating them by applying the updated rule. Fields
    #     from the linked configurations can also be used for the update rule if
    #     by setting configuration_fields.

    #     Example:

    #     .. code-block:: python

    #         # Convert energies to per-atom values
    #         database.apply_transformation(
    #             dataset_id=<dataset_id>,

    #             query={'_id': <property_ids>},
    #             update={
    #                 'property-name.energy':
    #                 lambda fv, doc: fv/doc['configuration']['nsites']
    #             }
    #         )

    #     Args:

    #         dataset_id (str):
    #             The ID of the dataset. Used as a safety measure to only update
    #             entries for the given dataset.

    #         property_ids (list or str):
    #             The IDs of the properties to be updated.

    #         update_map (dict):
    #             A dictionary where the keys are the name of a field to update
    #             (omitting "source-value"), and the values are callable functions
    #             that take the field value and property document as arguments.

    #         configuration_ids (list, default=None):
    #             The IDs of the configurations to use for each property update.
    #             Must be the same length as :code:`pr_ids`. Note that the fields
    #             of configuration :code:`co_ids[i]` will be accessible for the
    #             update command of property :code:`pr_ids[i]` using the
    #             :code:`configuration.<field>` notation. If None, applies the
    #             updates to the properties without using any configuration
    #             fields.

    #     Returns:

    #         update_results (dict):
    #             The results of a Mongo bulkWrite operation
    #     """

    #     dataset = self.get_dataset(dataset_id)['dataset']

    #     pipeline = [
    #         # Filter on the dataset properties
    #         {'$match': {'_id': {'$in': dataset.property_ids}}},
    #         # Filter on the specified properties
    #         {'$match': {'_id': {'$in': property_ids}}},
    #     ]

    #     if configuration_ids:
    #         # Attach the linked configuration documents
    #         pipeline.append(
    #             {'$lookup': {
    #                 'from': 'configurations',
    #                 'localField': 'relationships.configurations',
    #                 'foreignField': '_id',
    #                 'as': 'configuration'
    #             }}
    #         )
    #         pipeline.append(
    #             {'$unwind': '$configuration'}
    #         )
    #     else:
    #         configuration_ids = [None]*len(property_ids)

    #     pr_to_co_map = {p:c for p,c in zip(property_ids, configuration_ids)}

    #     updates = []
    #     for pr_doc in self.properties.aggregate(pipeline):
    #         link_cid = pr_to_co_map[pr_doc['_id']]

    #         # Only perform the operation for the desired configurations
    #         if (link_cid is None) or (pr_doc['configuration']['_id'] == link_cid):
    #             for key, fxn in update_map.items():
    #                 fv = pr_doc
    #                 missing = False
    #                 for k in key.split('.'):
    #                     if k in fv:
    #                         fv = fv[k]
    #                     else:
    #                         # Does not have necessary data
    #                         missing = True

    #                 if missing: continue

    #                 if isinstance(fv, dict):
    #                     # Handle case where "source-value" isn't at end of key
    #                     fv = fv['source-value']
    #                     key += '.source-value'

    #                 data = fxn(fv, pr_doc)

    #                 if isinstance(data, (np.ndarray, list)):
    #                     data = np.atleast_1d(data).tolist()
    #                 elif isinstance(data, (str, bool, int, float)):
    #                     pass
    #                 elif np.issubdtype(data.dtype, np.integer):
    #                     data = int(data)
    #                 elif np.issubdtype(data.dtype, np.float):
    #                     data = float(data)

    #                 updates.append(UpdateOne(
    #                     {'_id': pr_doc['_id']},
    #                     {'$set': {key: data}}
    #                 ))

    #     res = self.properties.bulk_write(updates, ordered=False)
    #     nmatch = res.bulk_api_result['nMatched']
    #     if nmatch:
    #         warnings.warn('Modified {} properties'.format(nmatch))

    #     return res


    def dataset_from_markdown(
        self,
        html_file_path,
        generator=False,
        verbose=False,
    ):
        """
        Loads a Dataset from a markdown file.

        Args:

            html_file_path (str):
                The full path to the markdown file

            generator (bool, default=False):
                If True, uses a generator when inserting data.

            verbose (bool, default=False):
                If True, prints progress bars

        Returns:

            dataset (Dataset):
                The Dataset object after adding it to the Database
        """

        base_path = os.path.split(html_file_path)[0]

        with open(html_file_path, 'r') as f:
            try:
                html = markdown.markdown(f.read(), extensions=['tables'])
            except:
                raise MarkdownFormatError(
                    "Markdown file could not be read by markdown.markdown()"
                )

        # Parse information from markdown file
        parser = DatasetParser()
        parser.feed(html)

        images = []
        storage_table = parser.get_data('Storage format')
        header = storage_table[0]
        for row in storage_table:

            # Check if already exists in Database
            if row[header.index('Format')] == 'mongo':
                return self.get_dataset(
                    row[header.index('File')], resync=True, verbose=verbose
                )

            # Else, need to build from scratch
            try:
                elements = [l.strip() for l in row[header.index('Elements')].split(',')]
            except:
                raise BadTableFormatting(
                    "Error when parsing 'Elements' column of 'Storage format' table"
                )

            # Load Configurations
            images.append(load_data(
                file_path=os.path.join(base_path, row[header.index('File')][0][1]),
                file_format=row[header.index('Format')],
                name_field=row[header.index('Name field')],
                elements=elements,
                default_name=parser.data['Name'],
                verbose=verbose
            ))

        images = itertools.chain.from_iterable(images)

        # Add Property definitions and load property_map
        property_map = {}
        for prop in parser.get_data('Properties')[1:]:
            pid         = prop[0][0]
            kim_field   = prop[1]
            ase_field   = prop[2]
            units       = prop[3]

            if units == 'None':
                units = None

            # pid, kim_field, ase_field, units = prop


            if pid in KIM_PROPERTIES:
                pname = definition = pid
            elif isinstance(pid, tuple):
                pname = pid[0]

                edn_path = os.path.abspath(os.path.join(base_path, pid[1]))
                definition = kim_edn.load(edn_path)

            definition['property-id'] = pname
            self.insert_property_definition(definition)

            pid_dict = property_map.setdefault(pname, {})

            if kim_field in pid_dict:
                raise BadTableFormatting(
                    "Duplicate property field found"
                )

            pid_dict[kim_field] = {
                'field': ase_field,
                'units': units
            }

        # Extract property settings
        property_settings = {}
        pso_table = parser.get_data('Property settings')
        header = pso_table[0]
        for row in pso_table[1:]:
            files = []
            if 'Files' in header:
                for ftup in row[header.index('Files')]:
                    # Files will be stored as hyperlink tuples
                    fpath = os.path.abspath(os.path.join(base_path, ftup[1]))
                    with open(fpath, 'r') as f:
                        files.append((
                            ftup[0],
                            '\n'.join([_.strip() for _ in f.readlines()])
                        ))

            property_settings[row[header.index('Property')]] = PropertySettings(
                method=row[header.index('Method')],
                description=row[header.index('Description')],
                labels=[
                    _.strip() for _ in row[header.index('Labels')].split(',')
                ] if 'Labels' in header else [],
                files=files,
            )

        ids = list(self.insert_data(
            images,
            property_map=property_map,
            property_settings=property_settings,
            generator=generator,
            verbose=verbose,
        ))

        all_co_ids, all_pr_ids = list(zip(*ids))

        # Extract configuration sets and trigger CS refresh
        cs_ids = []

        config_sets = parser.get_data('Configuration sets')
        header = config_sets[0]
        for row in config_sets[1:]:
            query = literal_eval(row[header.index('Query')])
            query[SHORT_ID_STRING_NAME] = {'$in': all_co_ids}

            co_ids = self.get_data(
                'configurations',
                fields=SHORT_ID_STRING_NAME,
                query=query,
                ravel=True
            ).tolist()

            cs_id = self.insert_configuration_set(
                co_ids,
                description=row[header.index('Description')],
                verbose=True
            )

            cs_ids.append(cs_id)

        # Define the Dataset
        ds_id = self.insert_dataset(
            cs_ids=cs_ids,
            pr_ids=all_pr_ids,
            name='Mo_PRM2019',
            authors=parser.data['Authors'],
            links=parser.data['Links'],
            description=parser.data['Description'],
            verbose=verbose,
        )

        # Extract labels and trigger label refresh for configurations
        labels = parser.get_data('Configuration labels')
        header = labels[0]
        for row in labels[1:]:
            query = literal_eval(row[header.index('Query')])
            query[SHORT_ID_STRING_NAME] = {'$in': all_co_ids}

            self.apply_labels(
                dataset_id=ds_id,
                collection_name='configurations',
                query=query,
                labels=[
                    l.strip() for l in row[header.index('Labels')].split(',')
                ],
                verbose=True
            )

        return self.get_dataset(ds_id, resync=True, verbose=verbose)


    def dataset_to_markdown(
        self,
        ds_id,
        base_folder,
        html_file_name,
        data_file_name,
        data_format,
        name_field=ATOMS_NAME_FIELD,
        histogram_fields=None,
        yscale='linear',
        ):
        """
        Saves a Dataset and writes a properly formatted markdown file. In the
        case of a Dataset that has child Dataset objects, each child Dataset
        is written to a separate sub-folder.

        Args:

            ds_id (str):
                The ID of the dataset.

            base_folder (str):
                Top-level folder in which to save the markdown and data files

            html_file_name (str):
                Name of file to save markdown to

            data_file_name (str):
                Name of file to save configuration and properties to

            data_format (str, default='mongo'):
                Format to use for data file. If 'mongo', does not save the
                configurations to a new file, and instead adds the ID of the
                Dataset in the Mongo Database.

            name_field (str):
                The name of the field that should be used to generate
                configuration names

            histogram_fields (list, default=None):
                The property fields to include in the histogram plot. If None,
                plots all fields.

            yscale (str, default='linear'):
                Scaling to use for histogram plotting
        """

        template = \
"""
# Summary
|Chemical systems|Element ratios|# of properties|# of configurations|# of atoms|
|---|---|---|---|---|
|{}|{}|{}|{}|{}|

# Name

{}

# Authors

{}

# Links

{}

# Description

{}

# Storage format

|Elements|File|Format|Name field|
|---|---|---|---|
| {} | {} | {} | {} |

# Properties

|Property|KIM field|ASE field|Units
|---|---|---|---|
{}

# Property settings

|ID|Method|Description|Labels|Files|
|---|---|---|---|---|
{}

# Configuration sets

|ID|Description|# of structures| # of atoms|
|---|---|---|---|
{}

# Configuration labels

|Labels|Counts|
|---|---|
{}

# Figures
![The results of plot_histograms](histograms.png)
"""

        if not os.path.isdir(base_folder):
            os.mkdir(base_folder)

        html_file_name = os.path.join(base_folder, html_file_name)

        dataset = self.get_dataset(ds_id)['dataset']

        definition_files = {}
        for pname in dataset.aggregated_info['property_types']:
            definition = self.get_property_definition(pname)

            def_fpath = os.path.join(base_folder, f'{pname}.edn')

            json.dump(definition, open(def_fpath, 'w'))

            definition_files[pname] = def_fpath

        property_map = {}
        for pr_doc in self.property_instances.find(
            {SHORT_ID_STRING_NAME: {'$in': dataset.property_ids}}
            ):
            if pr_doc['type'] not in property_map:
                property_map[pr_doc['type']] = {
                    f: {
                        'field': f,
                        'units': v['source-unit'] if 'source-unit' in v else None
                    }
                    for f,v in pr_doc[pr_doc['type']].items()
                }

        agg_info = dataset.aggregated_info

        # TODO: property settings should populate the MD file table

        # property_settings = {}
        # for pso_doc in self.property_settings.find(
        #     {'relationships.properties': {'$in': dataset.property_ids}}
        #     ):
        #     property_settings[pso_doc['_id']] = self.get_property_settings(
        #         pso_doc['_id']
        #     )

        property_settings = list(
            self.property_settings.find(
                {'relationships.property_instances': {'$in': dataset.property_ids}}
            )
        )

        # Build Property Settings table

        ps_table_lines = {}
        for ps_doc in property_settings:
            ps_tup = ('settings', )
            ps_table.append('| {} | {} | {} | {} | {} |'.format(
                pso_id,
                pso.method,
                pso.description,
                ', '.join(pso.labels),
                ', '.join('[{}]({})'.format(f, f) for f in pso.files)
            ))


        for pr_doc in self.property_instances.aggregate([
                {'$match': {'$in': dataset.property_ids}},
                {'$lookup': {
                    'from': 'property_settings',
                    'localField': 'relationships.property_settings',
                    'foreignField': '_id',
                    'as': 'linked_settings'
                }},
            ]):

            for ps_doc in pr_doc['linked_settings']:
                pass

        # TODO: get the types of the properties linked to the PSs

        configuration_sets = {
            csid: self.get_configuration_set(csid)['configuration_set']
            for csid in dataset.configuration_set_ids
        }

        # Write the markdown file
        with open(html_file_name, 'w') as html:

            formatting_arguments = []

            # Summary
            formatting_arguments.append(', '.join(agg_info['chemical_systems']))

            tmp = []
            for e, er in agg_info['total_elements_ratios'].items():
                tmp.append('{} ({:.1f}%)'.format(e, er*100))

            formatting_arguments.append(', '.join(tmp))

            formatting_arguments.append(sum(agg_info['property_types_counts']))
            formatting_arguments.append(agg_info['nconfigurations'])
            formatting_arguments.append(agg_info['nsites'])

            # Name
            formatting_arguments.append(dataset.name)

            # Authors
            formatting_arguments.append('\n\n'.join(dataset.authors))

            # Links
            formatting_arguments.append('\n\n'.join(dataset.links))

            # Description
            formatting_arguments.append(dataset.description)

            # Storage format
            formatting_arguments.append(', '.join(agg_info['elements']))

            if data_format == 'mongo':
                formatting_arguments.append(ds_id)
            else:
                formatting_arguments.append(
                    '[{}]({})'.format(data_file_name, data_file_name)
                )

            formatting_arguments.append(data_format)

            formatting_arguments.append(name_field)

            tmp = []
            for pid, fdict in property_map.items():
                for f,v in fdict.items():
                    tmp.append(
                        '| {} | {} | {} | {}'.format(
                            '[{}]({})'.format(pid, definition_files[pid]),
                            f,
                            v['field'],
                            v['units']
                        )
                    )

            formatting_arguments.append('\n'.join(tmp))

            tmp = []
            for pso_id, pso in property_settings.items():
                tmp.append('| {} | {} | {} | {} | {} |'.format(
                    pso_id,
                    pso.method,
                    pso.description,
                    ', '.join(pso.labels),
                    ', '.join('[{}]({})'.format(f, f) for f in pso.files)
                ))

            formatting_arguments.append('\n'.join(tmp))

            tmp = []
            for cs_id, cs in configuration_sets.items():
                tmp.append('| {} | {} | {} | {} |'.format(
                    cs_id,
                    cs.description,
                    cs.aggregated_info['nconfigurations'],
                    cs.aggregated_info['nsites']
                ))

            formatting_arguments.append('\n'.join(tmp))

            tmp = []
            for l, lc in zip(
                dataset.aggregated_info['configuration_labels'], dataset.aggregated_info['configuration_labels_counts']
                ):

                tmp.append('| {} | {} |'.format(l, lc))

            formatting_arguments.append('\n'.join(tmp))

            html.write(template.format(*formatting_arguments))


        # Save figures
        if histogram_fields is None:
            histogram_fields = dataset.aggregated_info['property_fields']

        if len(histogram_fields) > 0:
            fig = self.plot_histograms(
                histogram_fields,
                ids=dataset.property_ids,
                yscale=yscale,
                method='matplotlib'
            )

            plt.savefig(os.path.join(base_folder, 'histograms.png'))
            plt.close()

        # Copy any PSO files
        all_file_names = []
        for pso_id, pso in property_settings.items():
            for fi, f in enumerate(pso.files):
                new_name = os.path.join(
                    base_folder,
                    pso_id + '_' + os.path.split(f)[-1]
                )
                shutil.copyfile(f, new_name)

                all_file_names.append(new_name)
                pso.files[fi] = new_name

        if data_format == 'xyz':
            data_format = 'extxyz'

        if data_format != 'mongo':
            data_file_name = os.path.join(base_folder, data_file_name)

            images = self.get_configurations(
                configuration_ids=list(set(itertools.chain.from_iterable(
                    cs.configuration_ids for cs in configuration_sets.values()
                ))),
                attach_settings=True,
                attach_properties=True,
                generator=True,
            )

            ase_write(
                data_file_name,
                images=images,
                format=data_format,
            )

    def export_dataset(self, ds_id, output_folder, fmt, mode, verbose=False):
        """
        Exports the dataset whose :code:`SHORT_ID_STRING_NAME` matches :code:`ds_id` to
        the given format.

        Args:

            ds_id (str):
                An ID matching the form DS_XXXXXXXXXXXX_XXX

            output_folder (str):
                The path to a folder in which to save the dataset. Database
                contents will be save under
                :code:`<output_folder>/database.<fmt>`, and all other files
                (property settings files, property definitions, etc.) will be
                saved as :code:`<output_folder>/<file_name>`.

            fmt (str):
                The format to which to export the data. Supported formats:
                ['hdf5'].

            mode (str):
                'r', 'w', or 'a'

            verbose (bool, default=True):
                If True, prints progress bar
        """

        # Check if folders exist
        path = os.path.join(output_folder)
        if not os.path.isdir(path):
            os.mkdir(path)

        path = os.path.join(output_folder, 'property_definitions')
        if not os.path.isdir(path):
            os.mkdir(path)

        path = os.path.join(output_folder, 'property_settings_files')
        if not os.path.isdir(path):
            os.mkdir(path)

        supported_formats = ['hdf5']
        if fmt not in supported_formats:
            raise RuntimeError(
                f"The only supported formats are {supported_formats}"
            )

        ds_doc = self.datasets.find_one({SHORT_ID_STRING_NAME: ds_id})

        configuration_ids = []

        for cs_id in ds_doc['relationships']['configuration_sets']:
            configuration_ids += self.get_configuration_set(
                cs_id
            )['configuration_set'].configuration_ids

        property_ids = ds_doc['relationships']['property_instances']

        # Write the property definitions to files
        prop_definitions = {}
        for pd_name in ds_doc['aggregated_info']['property_types']:
            pd_doc = self.get_property_definition(pd_name)['definition']

            pd_path = os.path.join(
                output_folder, 'property_definitions', f'{pd_name}.json'
            )

            prop_definitions[pd_name] = pd_doc

            with open(pd_path, 'w') as pd_file:
                json.dump(pd_doc, pd_file, indent=4)

        if fmt == 'hdf5':

            hdf5_path = os.path.join(output_folder, f'{ds_id}.hdf5')
            with h5py.File(hdf5_path, mode) as outfile:
                # Build all groups

                pi_coll_group = outfile.create_group(_PROPS_COLLECTION)
                ps_coll_group = outfile.create_group(_PROPSETTINGS_COLLECTION)
                co_coll_group = outfile.create_group(_CONFIGS_COLLECTION)
                cs_coll_group = outfile.create_group(_CONFIGSETS_COLLECTION)

                # Write dataset info
                outfile.attrs['description'] = ds_doc['description']

                outfile.attrs.create(
                    'authors',
                    np.array(ds_doc['authors'], dtype=STRING_DTYPE_SPECIFIER)
                )

                outfile.attrs.create(
                    'links',
                    np.array(ds_doc['links'], dtype=STRING_DTYPE_SPECIFIER)
                )

                # TODO: decide if you want to export aggregated info too
                # info_group = outfile.create_group('aggregated_info')

                # for k,v in ds_doc['aggregated_info'].items():
                #     info_group.create_dataset(k, data=v)

                # Write the configurations
                for co_doc in self.configurations.find(
                        {SHORT_ID_STRING_NAME: {'$in': configuration_ids}}
                    ):

                    co_group = co_coll_group.create_group(co_doc[SHORT_ID_STRING_NAME])

                    co_group.create_dataset(
                        'names',
                        data=np.array(co_doc['names'], dtype=STRING_DTYPE_SPECIFIER)
                    )

                    co_group.create_dataset(
                        'labels',
                        data=np.array(co_doc['labels'], dtype=STRING_DTYPE_SPECIFIER)
                    )

                    co_group.create_dataset(
                        'relationships.property_instances',
                        data=np.array(co_doc['relationships']['property_instances'], dtype=STRING_DTYPE_SPECIFIER)
                    )

                    co_group.create_dataset(
                        'relationships.configuration_sets',
                        data=np.array(co_doc['relationships']['configuration_sets'], dtype=STRING_DTYPE_SPECIFIER)
                    )

                    for key in self.configuration_type.unique_identifier_kw:
                        co_group.create_dataset(
                            key,
                            dtype=self.configuration_type.unique_identifier_kw_types[key],
                            data=co_doc[key]
                        )

                # Write property instances
                ps_ids = []
                for pi_doc in self.property_instances.find(
                        {SHORT_ID_STRING_NAME: {'$in': property_ids}}
                    ):
                    pi_group = pi_coll_group.create_group(pi_doc[SHORT_ID_STRING_NAME])

                    pi_group.create_dataset(
                        'type',
                        data=np.array(pi_doc['type'],
                        dtype=STRING_DTYPE_SPECIFIER),
                    )

                    pi_group.create_dataset(
                        'methods',
                        data=np.array(pi_doc['methods'],
                        dtype=STRING_DTYPE_SPECIFIER),
                    )

                    pi_group.create_dataset(
                        'labels',
                        data=np.array(pi_doc['labels'],
                        dtype=STRING_DTYPE_SPECIFIER),
                    )

                    pi_group.create_dataset(
                        'relationships.configurations',
                        data=np.array(pi_doc['relationships']['configurations'],
                        dtype=STRING_DTYPE_SPECIFIER),
                    )

                    pi_group.create_dataset(
                        'relationships.property_settings',
                        data=np.array(pi_doc['relationships']['property_settings'],
                        dtype=STRING_DTYPE_SPECIFIER),
                    )

                    ps_ids += pi_doc['relationships']['property_settings']

                    data_group = pi_group.create_group(pi_doc['type'])

                    for key, value in pi_doc[pi_doc['type']].items():
                        dtype = prop_definitions[pi_doc['type']][key]['type']
                        if dtype == 'string':
                            dtype = STRING_DTYPE_SPECIFIER

                        data_group.create_dataset(
                            key,
                            dtype=dtype,
                            data=value['source-value'],
                        )

                # Write property settings
                ps_ids = list(set(ps_ids))
                for ps_doc in self.property_settings.find(
                    {SHORT_ID_STRING_NAME: {'$in': ps_ids}}
                    ):

                    ps_group = ps_coll_group.create_group(ps_doc[SHORT_ID_STRING_NAME])

                    ps_group.attrs['description'] = ps_doc['description']
                    ps_group.attrs['method'] = ps_doc['method']
                    ps_group.attrs.create(
                        'labels',
                        np.array(ps_doc['labels'], dtype=STRING_DTYPE_SPECIFIER)
                    )

                    for fname, fcontents in ps_doc['files']:
                        with open(
                                os.path.join(
                                    output_folder, 'property_settings_files', fname
                                ),
                                'w'
                            ) as fpointer:

                            fpointer.write(fcontents)

                # Write configuration sets
                for cs_doc in self.configuration_sets.find(
                        {SHORT_ID_STRING_NAME: {
                                '$in':
                                ds_doc['relationships']['configuration_sets']
                            }
                        },
                    ):

                    cs_group = cs_coll_group.create_group(cs_doc[SHORT_ID_STRING_NAME])

                    cs_group.attrs['description'] = cs_doc['description']
                    cs_group.create_dataset(
                        'relationships.configurations',
                        data=np.array(cs_doc['relationships']['configurations'],
                        dtype=STRING_DTYPE_SPECIFIER),
                    )

# TODO: May need to make more Configuration "type" agnostic
def load_data(
    file_path,
    file_format,
    name_field,
    elements,
    default_name='',
    labels_field=None,
    reader=None,
    glob_string=None,
    generator=True,
    verbose=False,
    **kwargs,
    ):
    """
    Loads a list of Configuration objects.

    Args:
        file_path (str):
            Path to the file or folder containing the data

        file_format (str):
            A string for specifying the type of Converter to use when loading
            the configurations. Allowed values are 'xyz', 'extxyz', 'cfg', or
            'folder'.

        name_field (str):
            Key name to use to access `ase.Atoms.info[<name_field>]` to
            obtain the name of a configuration one the atoms have been
            loaded from the data file. Note that if
            `file_format == 'folder'`, `name_field` will be set to 'name'.

        elements (list):
            A list of strings of element types

        default_name (list):
            Default name to be used if `name_field==None`.

        labels_field (str):
            Key name to use to access `ase.Atoms.info[<labels_field>]` to
            obtain the labels that should be applied to the configuration. This
            field should contain a comma-separated list of strings

        reader (callable):
            An optional function for loading configurations from a file. Only
            used for `file_format == 'folder'`

        glob_string (str):
            A string to use with `Path(file_path).rglob(glob_string)` to
            generate a list of files to be passed to `self.reader`. Only used
            for `file_format == 'folder'`.

        generator (bool, default=True):
            If True, returns a generator of Configurations. If False, returns a
            list.

        verbose (bool):
            If True, prints progress bar.

    All other keyword arguments will be passed with
    `converter.load(..., **kwargs)`
    """

    if file_format == 'folder':
        if reader is None:
            raise RuntimeError(
                "Must provide a `reader` function when `file_format=='folder'`"
            )

        if glob_string is None:
            raise RuntimeError(
                "Must provide `glob_string` when `file_format=='folder'`"
            )


        converter = FolderConverter(reader)

        results = converter.load(
            file_path,
            name_field=name_field,
            elements=elements,
            default_name=default_name,
            labels_field=labels_field,
            glob_string=glob_string,
            verbose=verbose,
            **kwargs,
        )

    elif file_format in ['xyz', 'extxyz', 'cfg']:
        if file_format in ['xyz', 'extxyz']:
            converter = EXYZConverter()
        elif file_format == 'cfg':
            converter = CFGConverter()

        results = converter.load(
            file_path,
            name_field=name_field,
            elements=elements,
            default_name=default_name,
            labels_field=labels_field,
            verbose=verbose,
        )
    else:
        raise RuntimeError(
            "Invalid `file_format`. Must be one of "\
                "['xyz', 'extxyz', 'cfg', 'folder']"
        )

    return results if generator else list(results)

# Moved out of static method to avoid changing insert_data* methods
# Could consider changing in the future
def _build_c_update_doc(configuration,collection):
    cid = ID_FORMAT_STRING.format('CO', generate_string(collection), 0)
    processed_fields = configuration.configuration_summary()
    c_update_doc = {
        '$setOnInsert' : {
<<<<<<< HEAD
            'colabfit_id': cid,
            'hash': hash(configuration)
=======
            SHORT_ID_STRING_NAME: cid,
>>>>>>> 7926bca7
        },
        '$set': {
            'last_modified': datetime.datetime.now().strftime('%Y-%m-%dT%H:%M:%SZ')
        },
        '$addToSet': {
            'names': {
                '$each': list(configuration.info[ATOMS_NAME_FIELD])
            },
            'labels': {
                '$each': list(configuration.info[ATOMS_LABELS_FIELD])
            },
            'relationships.property_instances': {
                '$each': []
            }
        }
    }
    c_update_doc['$setOnInsert'].update({k: v.tolist() for k, v in configuration.unique_identifiers.items()})
    c_update_doc['$setOnInsert'].update({k: v for k, v in processed_fields.items()})
    return c_update_doc, cid


def generate_string(collection):
    current = collection.find_one({'_counter':{'$exists': True}})['_counter']
    collection.update_one({'_counter': {'$exists': True}}, {'$inc': {'_counter': 1}})
    return current


class ConcatenationException(Exception):
    pass

class InvalidGroupError(Exception):
    pass

class MissingEntryError(Exception):
    pass

class DuplicateDefinitionError(Exception):
    pass
<|MERGE_RESOLUTION|>--- conflicted
+++ resolved
@@ -543,51 +543,7 @@
 
             #cid = ID_FORMAT_STRING.format('CO', hash(atoms), 0)
 
-<<<<<<< HEAD
             c_update_doc, cid = _build_c_update_doc(atoms,coll_configurations)
-            #Old Method processed_fields = process_species_list(atoms)
-            # Add if doesn't exist, else update (since last-modified changed)
-            '''
-            c_update_doc =  {  # update document
-                    '$setOnInsert': {
-                        '_id': cid,
-                        'atomic_numbers': atoms.get_atomic_numbers().tolist(),
-                        'positions': atoms.get_positions().tolist(),
-                        'cell': np.array(atoms.get_cell()).tolist(),
-                        'pbc': atoms.get_pbc().astype(int).tolist(),
-                        'elements': processed_fields['elements'],
-                        'nelements': processed_fields['nelements'],
-                        'elements_ratios': processed_fields['elements_ratios'],
-                        'chemical_formula_reduced': processed_fields['chemical_formula_reduced'],
-                        'chemical_formula_anonymous': processed_fields['chemical_formula_anonymous'],
-                        'chemical_formula_hill': atoms.get_chemical_formula(),
-                        'nsites': len(atoms),
-                        'dimension_types': atoms.get_pbc().astype(int).tolist(),
-                        'nperiodic_dimensions': int(sum(atoms.get_pbc())),
-                        'lattice_vectors': np.array(atoms.get_cell()).tolist(),
-                    },
-                    '$set': {
-                        'last_modified': datetime.datetime.now().strftime('%Y-%m-%dT%H:%M:%SZ')
-                    },
-                    '$addToSet': {
-                        'names': {
-                            '$each': list(atoms.info[ATOMS_NAME_FIELD])
-                        },
-                        'labels': {
-                            '$each': list(atoms.info[ATOMS_LABELS_FIELD])
-                        },
-                        'relationships.properties': {
-                            '$each': []
-                        }
-                    }
-                }
-'''
-            # TODO: Make Configuration "type" agnostic->Possible all types may not have info/arrays
-            #       but could enforce this.
-=======
-            c_update_doc, cid = _build_c_update_doc(atoms)
-
->>>>>>> 7926bca7
             available_keys = set().union(atoms.info.keys(), atoms.arrays.keys())
 
             pid = None
@@ -670,14 +626,9 @@
                         ps_id = ID_FORMAT_STRING.format('PS', generate_string(coll_property_settings), 0)
 
                         ps_set_on_insert = {
-<<<<<<< HEAD
-                            'colabfit_id': ps_id,
+                            SHORT_ID_STRING_NAME: ps_id,
                             'hash':ps._hash,
                             'method':       ps.method,
-=======
-                            SHORT_ID_STRING_NAME: ps_id,
-                            'method':      ps.method,
->>>>>>> 7926bca7
                             'description': ps.description,
                             'files':       ps.files,
                         }
@@ -761,12 +712,8 @@
                                 'relationships.configurations': cid,
                             },
                             '$setOnInsert': {
-<<<<<<< HEAD
-                                'colabfit_id': pid,
+                                SHORT_ID_STRING_NAME: pid,
                                 'hash': hash(prop),
-=======
-                                SHORT_ID_STRING_NAME: pid,
->>>>>>> 7926bca7
                                 'type': pname,
                                 pname: setOnInsert
                             },
@@ -998,12 +945,8 @@
                         ps_id = ID_FORMAT_STRING.format('PS', generate_string(coll_property_settings), 0)
 
                         ps_set_on_insert = {
-<<<<<<< HEAD
-                            'colabfit_id': ps_id,
+                            SHORT_ID_STRING_NAME: ps_id,
                             'hash':ps._hash,
-=======
-                            SHORT_ID_STRING_NAME: ps_id,
->>>>>>> 7926bca7
                             'method':      ps.method,
                             'description': ps.description,
                             'files':       ps.files,
@@ -1088,13 +1031,8 @@
                                 'relationships.configurations': cid,
                             },
                             '$setOnInsert': {
-<<<<<<< HEAD
-                                'colabfit_id': pid,
-
+                                SHORT_ID_STRING_NAME: pid,
                                 'hash':hash(prop),
-=======
-                                SHORT_ID_STRING_NAME: pid,
->>>>>>> 7926bca7
                                 'type': pname,
                                 pname: setOnInsert
                             },
@@ -1294,12 +1232,8 @@
                     'labels': {'$each': list(ps_object.labels)}
                 },
                 '$setOnInsert': {
-<<<<<<< HEAD
-                    'colabfit_id': ps_id,
+                    SHORT_ID_STRING_NAME: ps_id,
                     'hash': ps_object._hash,
-=======
-                    SHORT_ID_STRING_NAME: ps_id,
->>>>>>> 7926bca7
                     'method': ps_object.method,
                     'description': ps_object.description,
                     'files': [
@@ -1792,11 +1726,7 @@
         else:
             cs_id = overloaded_cs_id
         # Check for duplicates
-<<<<<<< HEAD
         if self.configuration_sets.count_documents({'hash': cs_hash}):
-=======
-        if self.configuration_sets.count_documents({SHORT_ID_STRING_NAME: cs_id}):
->>>>>>> 7926bca7
             return cs_id
 
         # Make sure all of the configurations exist
@@ -2373,11 +2303,7 @@
             ds_id = overloaded_ds_id
 
         # Check for duplicates
-<<<<<<< HEAD
         if self.datasets.count_documents({'hash': ds_hash}):
-=======
-        if self.datasets.count_documents({SHORT_ID_STRING_NAME: ds_id}):
->>>>>>> 7926bca7
             if resync:
                 self.resync_dataset(ds_id)
 
@@ -4065,12 +3991,8 @@
     processed_fields = configuration.configuration_summary()
     c_update_doc = {
         '$setOnInsert' : {
-<<<<<<< HEAD
-            'colabfit_id': cid,
+            SHORT_ID_STRING_NAME: cid,
             'hash': hash(configuration)
-=======
-            SHORT_ID_STRING_NAME: cid,
->>>>>>> 7926bca7
         },
         '$set': {
             'last_modified': datetime.datetime.now().strftime('%Y-%m-%dT%H:%M:%SZ')
