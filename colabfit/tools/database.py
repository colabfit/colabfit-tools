--- conflicted
+++ resolved
@@ -563,11 +563,7 @@
                 transform(atoms)
 
 
-<<<<<<< HEAD
-            c_update_doc, cid = _build_c_update_doc(atoms, coll_counters)
-=======
             c_update_doc, c_hash = _build_c_update_doc(atoms)
->>>>>>> 974121dd
             available_keys = set().union(atoms.info.keys(), atoms.arrays.keys())
 
             p_hash = None
@@ -597,11 +593,7 @@
                         property_map=pmap_copy
                     )
 
-<<<<<<< HEAD
-                    pid = ID_FORMAT_STRING.format('PI', generate_string(coll_counters, _PROPS_COLLECTION), 0)
-=======
                     p_hash = str(hash(prop))
->>>>>>> 974121dd
 
                     labels = []
                     methods = []
@@ -650,10 +642,6 @@
                             fields=gathered_fields,
                         )
 
-<<<<<<< HEAD
-                        ps_id = ID_FORMAT_STRING.format('PS', generate_string(coll_counters, _PROPSETTINGS_COLLECTION), 0)
-=======
->>>>>>> 974121dd
 
                         ps_set_on_insert = {
                             'hash':str(ps._hash),
@@ -853,11 +841,7 @@
                 transform(atoms)
 
 
-<<<<<<< HEAD
-            c_update_doc, cid = _build_c_update_doc(atoms,coll_counters)
-=======
             c_update_doc, c_hash = _build_c_update_doc(atoms)
->>>>>>> 974121dd
             #Old method processed_fields = process_species_list(atoms)
 
             # Add if doesn't exist, else update (since last-modified changed)
@@ -924,11 +908,7 @@
                         property_map=pmap_copy
                     )
 
-<<<<<<< HEAD
-                    pid = ID_FORMAT_STRING.format('PI', generate_string(coll_counters, _PROPS_COLLECTION), 0)
-=======
                     p_hash=str(hash(prop))
->>>>>>> 974121dd
 
                     new_p_hashes.append(p_hash)
                     labels = []
@@ -978,11 +958,7 @@
                         )
 
 
-<<<<<<< HEAD
-                        ps_id = ID_FORMAT_STRING.format('PS', generate_string(coll_counters, _PROPSETTINGS_COLLECTION), 0)
-=======
                         ps_hash = str(ps._hash)
->>>>>>> 974121dd
 
                         ps_set_on_insert = {
                             'hash':        ps_hash,
@@ -1257,12 +1233,7 @@
                 The hash of the inserted property settings object.
         """
 
-<<<<<<< HEAD
-        ps_id = ID_FORMAT_STRING.format('PS', generate_string(self.counters, _PROPSETTINGS_COLLECTION), 0)
-
-=======
         ps_hash = str(ps_object._hash)
->>>>>>> 974121dd
         self.property_settings.update_one(
             {'hash': ps_hash},
             {
@@ -1760,11 +1731,7 @@
 
         cs_hash = int(cs_hash.hexdigest(), 16)
         if overloaded_cs_id is None:
-<<<<<<< HEAD
-            cs_id = ID_FORMAT_STRING.format('CS', generate_string(self.counters, _CONFIGSETS_COLLECTION), 0)
-=======
-            cs_id = ID_FORMAT_STRING.format('CS', generate_string(), 0)
->>>>>>> 974121dd
+                cs_id = ID_FORMAT_STRING.format('CS', generate_string(), 0)
         else:
             cs_id = overloaded_cs_id
         # Check for duplicates
@@ -2139,11 +2106,7 @@
 
         ignore_keys = {
             'property-id', 'property-title', 'property-description', '_id',
-<<<<<<< HEAD
-            SHORT_ID_STRING_NAME, 'property-name', EXTENDED_ID_STRING_NAME
-=======
             SHORT_ID_STRING_NAME, 'property-name', 'hash'
->>>>>>> 974121dd
         }
 
         for doc in tqdm(
@@ -2341,11 +2304,7 @@
         ds_hash = int(ds_hash.hexdigest(), 16)
 
         if overloaded_ds_id is None:
-<<<<<<< HEAD
-            ds_id = ID_FORMAT_STRING.format('DS', generate_string(self.counters, _DATASETS_COLLECTION), 0)
-=======
             ds_id = ID_FORMAT_STRING.format('DS', generate_string(), 0)
->>>>>>> 974121dd
         else:
             ds_id = overloaded_ds_id
 
@@ -4049,12 +4008,7 @@
 
 # Moved out of static method to avoid changing insert_data* methods
 # Could consider changing in the future
-<<<<<<< HEAD
-def _build_c_update_doc(configuration, counter_collection):
-    cid = ID_FORMAT_STRING.format('CO', generate_string(counter_collection, _CONFIGS_COLLECTION), 0)
-=======
 def _build_c_update_doc(configuration):
->>>>>>> 974121dd
     processed_fields = configuration.configuration_summary()
     c_hash = str(hash(configuration))
     c_update_doc = {
@@ -4081,13 +4035,10 @@
     return c_update_doc, c_hash
 
 
-<<<<<<< HEAD
-=======
 def generate_string():
     return get_random_string(12,allowed_chars=string.ascii_lowercase+'1234567890')
 
 
->>>>>>> 974121dd
 class ConcatenationException(Exception):
     pass
 
