import os
import h5py
import json
import shutil
import markdown
import datetime
import warnings
import itertools
import numpy as np
from tqdm import tqdm
import multiprocessing
from copy import deepcopy
from hashlib import sha512
from getpass import getpass
from ast import literal_eval
from functools import partial
from pymongo import MongoClient, UpdateOne
import plotly.graph_objects as go
from plotly.subplots import make_subplots
import matplotlib.pyplot as plt
from ase.io import write as ase_write

import kim_edn
from kim_property.definition import check_property_definition
from kim_property.definition import PROPERTY_ID as VALID_KIM_ID
from kim_property.create import KIM_PROPERTIES

from colabfit import (
    HASH_LENGTH,
    HASH_SHIFT,
    ID_FORMAT_STRING,
    _CONFIGS_COLLECTION, _PROPS_COLLECTION, _PROPSETTINGS_COLLECTION,
    _CONFIGSETS_COLLECTION, _PROPDEFS_COLLECTION, _DATASETS_COLLECTION,
    ATOMS_NAME_FIELD, ATOMS_LABELS_FIELD, ATOMS_LAST_MODIFIED_FIELD,
    STRING_DTYPE_SPECIFIER
)
from colabfit.tools.configuration import BaseConfiguration, AtomicConfiguration
from colabfit.tools.property import Property
from colabfit.tools.configuration_set import ConfigurationSet
from colabfit.tools.converters import CFGConverter, EXYZConverter, FolderConverter
from colabfit.tools.dataset import Dataset
from colabfit.tools.property_settings import PropertySettings
from colabfit.tools.dataset_parser import (
    DatasetParser, MarkdownFormatError, BadTableFormatting
)

class MongoDatabase(MongoClient):
    """
    A MongoDatabase stores all of the data in Mongo documents, and
    provides additinal functionality like filtering and optimized queries.

    The Mongo database has the following structure

    .. code-block:: text

        /configurations
            _id
            colabfit_id
            atomic_numbers
            positions
            cell
            pbc
            names
            labels
            elements
            nelements
            elements_ratios
            chemical_formula_reduced
            chemical_formula_anonymous
            chemical_formula_hill
            nsites
            dimension_types
            nperiodic_dimensions
            latice_vectors
            last_modified
            relationships
                property_instances
                configuration_sets

        /property_definitions
            _id
            colabfit_id
            definition

        /properties
            _id
            colabfit_id
            type
            property_name
                each field in the property definition
            methods
            labels
            last_modified
            relationships
                property_settings
                configurations

        /property_settings
            _id
            colabfit_id
            method
            decription
            labels
            files
                file_name
                file_contents
            relationships
                property_instances

        /configuration_sets
            _id
            colabfit_id
            last_modified
            aggregated_info
                (from configurations)
                nconfigurations
                nsites
                nelements
                chemical_systems
                elements
                individual_elements_ratios
                total_elements_ratios
                labels
                labels_counts
                chemical_formula_reduced
                chemical_formula_anonymous
                chemical_formula_hill
                nperiodic_dimensions
                dimension_types
            relationships
                configurations
                datasets

        /datasets
            _id
            colabfit_id
            last_modified
            aggregated_info
                (from configuration sets)
                nconfigurations
                nsites
                nelements
                chemical_systems
                elements
                individual_elements_ratios
                total_elements_ratios
                configuration_labels
                configuration_labels_counts
                chemical_formula_reduced
                chemical_formula_anonymous
                chemical_formula_hill
                nperiodic_dimensions
                dimension_types

                (from properties)
                property_types
                property_fields
                methods
                methods_counts
                property_labels
                property_labels_counts
            relationships
                property_instances
                configuration_sets

    Attributes:

        database_name (str):
            The name of the Mongo database

        configurations (Collection):
            A Mongo collection of configuration documents

        properties (Collection):
            A Mongo collection of property documents

        property_definitions (Collection):
            A Mongo collection of property definitions

        property_settings (Collection):
            A Mongo collection of property setting documents

        configuration_sets (Collection):
            A Mongo collection of configuration set documents

        datasets (Collection):
            A Mongo collection of dataset documents
    """
    # TODO: Should database be instantiated with nprocs, or should it be passed in as an
    #       argument to methods in which this would be relevant
    def __init__(
        self, database_name, configuration_type=AtomicConfiguration, nprocs=1, uri=None,
        drop_database=False, user=None, pwrd=None, port=27017,
        *args, **kwargs
        ):
        """
        Args:

            database_name (str):
                The name of the database

            configuration_type (Configuration, default=BaseConfiguration):
                The configuration type that will be stored in the database.

            nprocs (int):
                The size of the processor pool

            uri (str):
                The full Mongo URI

            drop_database (bool, default=False):
                If True, deletes the existing Mongo database.

            user (str, default=None):
                Mongo server username

            pwrd (str, default=None):
                Mongo server password

            port (int, default=27017):
                Mongo server port number

            *args, **kwargs (list, dict):
                All additional arguments will be passed directly to the
                MongoClient constructor.


        """
        self.configuration_type = configuration_type
        self.uri  = uri
        self.login_args = args
        self.login_kwargs = kwargs

        self.user = user
        self.pwrd = pwrd
        self.port = port

        if self.uri is not None:
            super().__init__(self.uri, *args, **kwargs)
        else:
            if user is None:
                super().__init__('localhost', self.port, *args, **kwargs)
            else:
                super().__init__(
                    'mongodb://{}:{}@localhost:{}/'.format(
                        self.user, self.pwrd, self.port, *args, **kwargs
                    )
                )

        self.database_name = database_name

        if drop_database:
            self.drop_database(database_name)

        self.configurations         = self[database_name][_CONFIGS_COLLECTION]
        self.property_instances     = self[database_name][_PROPS_COLLECTION]
        self.property_definitions   = self[database_name][_PROPDEFS_COLLECTION]
        self.property_settings      = self[database_name][_PROPSETTINGS_COLLECTION]
        self.configuration_sets     = self[database_name][_CONFIGSETS_COLLECTION]
        self.datasets               = self[database_name][_DATASETS_COLLECTION]

        self.configurations.create_index(
            keys='colabfit_id', name='colabfit_id', unique=True
        )
        self.property_instances.create_index(
            keys='colabfit_id', name='colabfit_id', unique=True
        )
        self.property_definitions.create_index(
            keys='definition.property-name', name='definition.property-name',
            unique=True
        )
        self.property_settings.create_index(
            keys='colabfit_id', name='colabfit_id', unique=True
        )
        self.configuration_sets.create_index(
            keys='colabfit_id', name='colabfit_id', unique=True
        )
        self.datasets.create_index(
            keys='colabfit_id', name='colabfit_id', unique=True
        )

        self.nprocs = nprocs


    def insert_data(
        self,
        configurations,
        property_map=None,
        transform=None,
        generator=False,
        verbose=True
        ):
        """
        A wrapper to Database.insert_data() which also adds important queryable
        metadata about the configurations into the Client's server.

        Note that when adding the data, the Mongo server will store the
        bi-directional relationships between the data. For example, a property
        will point to its configurations, but those configurations will also
        point back to any linked properties.

        Args:

            configurations (list or Configuration):
                The list of configurations to be added.

            property_map (dict):
                A dictionary that is used to specify how to load a defined
                property off of a configuration. Note that the top-level keys in
                the map must be the names of properties that have been
                previously defined using
                :meth:`~colabfit.tools.database.Database.add_property_definition`.

                Example:

                    .. code-block:: python

                        property_map = {
                            'energy-forces-stress': {
                                # ColabFit name: {'field': ASE field name, 'units': str}
                                'energy':   {'field': 'energy',  'units': 'eV'},
                                'forces':   {'field': 'forces',  'units': 'eV/Ang'},
                                'stress':   {'field': 'virial',  'units': 'GPa'},
                                'per-atom': {'field': 'per-atom', 'units': None},

                                '_settings': {
                                    'method': 'VASP',
                                    'description': 'A static VASP calculation',
                                    'files': None,
                                    'labels': ['Monkhorst-Pack'],

                                    'xc-functional': {'field': 'xcf', 'units': None}
                                }
                            }
                        }


                If None, only loads the configuration information (atomic
                numbers, positions, lattice vectors, and periodic boundary
                conditions).

                The '_settings' key is a special key that can be used to specify
                the contents of a PropertySettings object that will be
                constructed and linked to each associated property instance.

            transform (callable, default=None):
                If provided, `transform` will be called on each configuration in
                :code:`configurations` as :code:`transform(configuration)`.
                Note that this happens before anything else is done. `transform`
                should modify the Configuration in-place.

            generator (bool, default=False):
                If True, returns a generator of the results; otherwise returns
                a list. If True, uses :code:`update_one` instead of
                :code:`bulk_write` to avoid having to store update documents in
                memory.

            verbose (bool, default=False):
                If True, prints a progress bar

        Returns:

            ids (list):
                A list of (config_id, property_id) tuples of the inserted data.
                If no properties were inserted, then property_id will be None.

        """

        if self.uri is not None:
            mongo_login = self.uri
        else:
            if self.user is None:
                mongo_login = self.port
            else:
                mongo_login = 'mongodb://{}:{}@localhost:{}/'.format(
                    self.user, self.pwrd, self.port
                )

        if property_map is None:
            property_map = {}

        ignore_keys = {
            'property-id', 'property-title', 'property-description',
            'last_modified', 'definition', '_id', 'colabfit_id', '_settings',
            'property-name',
        }

        # Sanity checks for property map
        for pname, pdict_list in property_map.items():
            pd_doc = self.property_definitions.find_one({
                'definition.property-name': pname
            })

            if pd_doc:
                # property_field_name, {'ase_field': ..., 'units': ...}
                for pdict in pdict_list:
                    for k, pd in pdict.items():
                        if k in ignore_keys:
                            continue

                        if k not in pd_doc['definition']:
                            warnings.warn(
                                'Provided field "{}" in property_map does not match '\
                                'property definition'.format(k)
                            )

                        if ('field' not in pd) or (pd['field'] is None):
                            raise RuntimeError(
                                "Must specify all 'field' sections in property_map"
                            )

                        if 'units' not in pd:
                            raise RuntimeError(
                                "Must specify all 'units' sections in "\
                                "property_map. Set value to None if no units."
                            )
            else:
                warnings.warn(
                    'Property name "{}" in property_map does not have an '\
                    'existing definition in the database.'.format(pname)
                )

        if generator:
            return self._insert_data_generator(
                mongo_login=mongo_login,
                login_args=self.login_args,
                login_kwargs=self.login_kwargs,
                database_name=self.database_name,
                configurations=configurations,
                property_map=property_map,
                transform=transform,
                verbose=verbose
            )
        else:
            configurations = list(configurations)

            n = len(configurations)
            k = self.nprocs

            split_configs = [
                configurations[i*(n//k)+min(i, n%k):(i+1)*(n//k)+min(i+1, n%k)]
                for i in range(k)
            ]

            pfunc = partial(
                self._insert_data,
                mongo_login=mongo_login,
                database_name=self.database_name,
                property_map=property_map,
                transform=transform,
                verbose=verbose
            )

            pool = multiprocessing.Pool(self.nprocs)

            return list(itertools.chain.from_iterable(
                pool.map(pfunc, split_configs)
            ))

    @staticmethod
    def _insert_data_generator(
        configurations, database_name,
        mongo_login,
        login_args,
        login_kwargs,
        property_map=None, transform=None,
        verbose=False
        ):

        if isinstance(mongo_login, int):
            client = MongoClient('localhost', mongo_login)
        else:
            client = MongoClient(mongo_login)

        coll_configurations         = client[database_name][_CONFIGS_COLLECTION]
        coll_properties             = client[database_name][_PROPS_COLLECTION]
        coll_property_definitions   = client[database_name][_PROPDEFS_COLLECTION]
        coll_property_settings      = client[database_name][_PROPSETTINGS_COLLECTION]

        if isinstance(configurations, BaseConfiguration):
            configurations = [configurations]

        if property_map is None:
            property_map = {}

        property_definitions = {}
        for pname in property_map:
            doc = coll_property_definitions.find_one({
                'definition.property-name': pname
            })

            if doc is None:
                raise RuntimeError(
                    "Property definition '{}' does not exist. "\
                    "Use insert_property_definition() first".format(pname)
                )
            else:
                property_definitions[pname] = doc['definition']

        ignore_keys = {
            'property-id', 'property-title', 'property-description',
            'last_modified', 'definition', '_id', 'colabfit_id', 'settings',
            'property-name',
        }

        expected_keys = {
            pname: [set(
                # property_map[pname][f]['field']
                pmap[f]['field']
                for f in property_definitions[pname].keys() - ignore_keys
                if property_definitions[pname][f]['required']
            ) for pmap in property_map[pname]]
            for pname in property_map
        }

        insertions = []

        # Add all of the configurations into the Mongo server
        ai = 1
        for atoms in tqdm(
            configurations,
            desc='Preparing to add configurations to Database',
            disable=not verbose,
            ):

            if transform:
                transform(atoms)

            #cid = ID_FORMAT_STRING.format('CO', hash(atoms), 0)

            c_update_doc, cid = _build_c_update_doc(atoms)

            available_keys = set().union(atoms.info.keys(), atoms.arrays.keys())

            pid = None

            new_pids = []
            for pname, pmap_list in property_map.items():
                for pmap_i, pmap in enumerate(pmap_list):
                    pmap_copy = dict(pmap)
                    if '_settings' in pmap_copy:
                        del pmap_copy['_settings']

                    # Pre-check to avoid having to delete partially-added properties
                    missing_keys = expected_keys[pname][pmap_i] - available_keys
                    if missing_keys:
                        # warnings.warn(
                        #     "Configuration is missing keys {} for Property"\
                        #     "Instance construction. Available keys: {}. "\
                        #     "Skipping".format(
                        #         missing_keys, available_keys
                        #     )
                        # )
                        continue

                    prop = Property.from_definition(
                        definition=property_definitions[pname],
                        configuration=atoms,
                        property_map=pmap_copy
                    )

                    pid = ID_FORMAT_STRING.format('PI', hash(prop), 0)

                    new_pids.append(pid)

                    labels = []
                    methods = []
                    settings_ids = []

                    # Attach property settings, if any were given
                    if '_settings' in pmap:
                        pso_map = pmap['_settings']

                        all_ps_fields = set(pso_map.keys()) - {
                            'method', 'description', 'files', 'labels'
                        }

                        # ps_not_required = {
                        #     psk for psk in all_ps_fields if not pso_map[psk]['required']
                        # }

                        # ps_missing_keys = all_ps_fields  - available_keys - ps_not_required

                        # if not ps_missing_keys:
                        #     # Has all of the required PS keys

                        gathered_fields = {}
                        for ps_field in all_ps_fields:
                            psf_key = pso_map[ps_field]['field']

                            if ps_field in atoms.info:
                                v = atoms.info[psf_key]
                            elif ps_field in atoms.arrays:
                                v = atoms.arrays[psf_key]
                            else:
                                # No keys are required; ignored if missing
                                continue

                            gathered_fields[ps_field] = {
                                # 'required': pso_map[ps_field]['required'],
                                'source-value': v,
                                'source-unit':  pso_map[ps_field]['units'],
                            }

                        ps = PropertySettings(
                            method=pso_map['method'] if 'method' in pso_map else None,
                            description=pso_map['description'] if 'description' in pso_map else None,
                            files=pso_map['files'] if 'files' in pso_map else None,
                            labels=pso_map['labels'] if 'labels' in pso_map else None,
                            fields=gathered_fields,
                        )

                        ps_id = ID_FORMAT_STRING.format('PS', hash(ps), 0)

                        ps_set_on_insert = {
                            'colabfit_id': ps_id,
                            'method':      ps.method,
                            'description': ps.description,
                            'files':       ps.files,
                        }

                        for gf, gf_dict in gathered_fields.items():
                            if isinstance(gf_dict['source-value'], (int, float, str)):
                                # Add directly
                                ps_set_on_insert[gf] = {
                                    'source-value': gf_dict['source-value']
                                }
                            else:
                                # Then it's array-like and should be converted to a list
                                ps_set_on_insert[gf] = {
                                    'source-value': np.atleast_1d(
                                        gf_dict['source-value']
                                    ).tolist()
                                }

                            if 'source-unit' in gf_dict:
                                ps_set_on_insert[gf]['source-unit'] = gf_dict['source-unit']

                        ps_update_doc =  {  # update document
                                '$setOnInsert': ps_set_on_insert,
                                '$set': {
                                    'last_modified': datetime.datetime.now().strftime('%Y-%m-%dT%H:%M:%SZ')
                                },
                                '$addToSet': {
                                    'labels': {
                                        '$each': list(ps.labels)
                                    },
                                    'relationships.property_instances': {
                                        '$each': [pid]
                                    }
                                }
                            }

                        coll_property_settings.update_one(
                            {'colabfit_id': ps_id},
                            ps_update_doc,
                            upsert=True,
<<<<<<< HEAD
                            hint='colabfit_id'
                        ))
=======
                        )
>>>>>>> 68e8f981

                        methods.append(ps.method)
                        labels += list(ps.labels)
                        settings_ids.append(ps_id)

                    # Prepare the property instance EDN document
                    setOnInsert = {}
                    # for k in property_map[pname]:
                    for k in pmap:
                        if k not in prop.keys():
                            # To allow for missing non-required keys.
                            # Required keys checked for in Property.from_definition
                            continue

                        if isinstance(prop[k]['source-value'], (int, float, str)):
                            # Add directly
                            setOnInsert[k] = {
                                'source-value': prop[k]['source-value']
                            }
                        else:
                            # Then it's array-like and should be converted to a list
                            setOnInsert[k] = {
                                'source-value': np.atleast_1d(
                                    prop[k]['source-value']
                                ).tolist()
                            }

                        if 'source-unit' in prop[k]:
                            setOnInsert[k]['source-unit'] = prop[k]['source-unit']

                        p_update_doc = {
                            '$addToSet': {
                                'methods': {'$each': methods},
                                'labels': {'$each': labels},
                                # PR -> PSO pointer
                                'relationships.property_settings': {
                                    '$each': settings_ids
                                },
                                'relationships.configurations': cid,
                            },
                            '$setOnInsert': {
                                'colabfit_id': pid,
                                'type': pname,
                                pname: setOnInsert
                            },
                            '$set': {
                                'last_modified': datetime.datetime.now().strftime('%Y-%m-%dT%H:%M:%SZ')
                            }
                        }

                    coll_properties.update_one(
                        {'colabfit_id': pid},
                        p_update_doc,
                        upsert=True,
<<<<<<< HEAD
                        hint='colabfit_id',
                    ))
=======
                    )
>>>>>>> 68e8f981

                    c_update_doc['$addToSet']['relationships.property_instances']['$each'].append(
                        pid
                    )

                    yield (cid, pid)

<<<<<<< HEAD
            config_docs.append(
                UpdateOne(
                    {'colabfit_id': cid},
                    c_update_doc,
                    upsert=True,
                    hint='colabfit_id',
                    )
=======
            coll_configurations.update_one(
                {'colabfit_id': cid},
                c_update_doc,
                upsert=True
>>>>>>> 68e8f981
            )

            if not pid:
                # Only yield if something wasn't yielded earlier
                yield (cid, pid)

            ai += 1

        client.close()
        return insertions



    @staticmethod
    def _insert_data(
        configurations, database_name, mongo_login,
        property_map=None, transform=None,
        verbose=False
        ):

        if isinstance(mongo_login, int):
            client = MongoClient('localhost', mongo_login)
        else:
            client = MongoClient(mongo_login)

        coll_configurations         = client[database_name][_CONFIGS_COLLECTION]
        coll_properties             = client[database_name][_PROPS_COLLECTION]
        coll_property_definitions   = client[database_name][_PROPDEFS_COLLECTION]
        coll_property_settings      = client[database_name][_PROPSETTINGS_COLLECTION]

        if isinstance(configurations, BaseConfiguration):
            configurations = [configurations]

        if property_map is None:
            property_map = {}

        property_definitions = {}
        for pname in property_map:
            doc = coll_property_definitions.find_one({
                'definition.property-name': pname
            })

            if doc is None:
                raise RuntimeError(
                    "Property definition '{}' does not exist. "\
                    "Use insert_property_definition() first".format(pname)
                )
            else:
                property_definitions[pname] = doc['definition']

        ignore_keys = {
            'property-id', 'property-title', 'property-description',
            'last_modified', 'definition', '_id', 'colabfit_id', 'settings',
            'property-name',
        }

        expected_keys = {
            pname: [set(
                # property_map[pname][f]['field']
                pmap[f]['field']
                for f in property_definitions[pname].keys() - ignore_keys
                if property_definitions[pname][f]['required']
            ) for pmap in property_map[pname]]
            for pname in property_map
        }

        insertions = []

        config_docs     = []
        property_docs   = []
        settings_docs   = []

        # Add all of the configurations into the Mongo server
        ai = 1
        for atoms in tqdm(
            configurations,
            desc='Preparing to add configurations to Database',
            disable=not verbose,
            ):

            if transform:
                transform(atoms)

            #cid = ID_FORMAT_STRING.format('CO', hash(atoms), 0)

            c_update_doc, cid = _build_c_update_doc(atoms)
            #Old method processed_fields = process_species_list(atoms)

            # Add if doesn't exist, else update (since last-modified changed)
            '''
            c_update_doc =  {  # update document
                    '$setOnInsert': {
                        '_id': cid,
                        'atomic_numbers': atoms.get_atomic_numbers().tolist(),
                        'positions': atoms.get_positions().tolist(),
                        'cell': np.array(atoms.get_cell()).tolist(),
                        'pbc': atoms.get_pbc().astype(int).tolist(),
                        'elements': processed_fields['elements'],
                        'nelements': processed_fields['nelements'],
                        'elements_ratios': processed_fields['elements_ratios'],
                        'chemical_formula_reduced': processed_fields['chemical_formula_reduced'],
                        'chemical_formula_anonymous': processed_fields['chemical_formula_anonymous'],
                        'chemical_formula_hill': atoms.get_chemical_formula(),
                        'nsites': len(atoms),
                        'dimension_types': atoms.get_pbc().astype(int).tolist(),
                        'nperiodic_dimensions': int(sum(atoms.get_pbc())),
                        'lattice_vectors': np.array(atoms.get_cell()).tolist(),
                    },
                    '$set': {
                        'last_modified': datetime.datetime.now().strftime('%Y-%m-%dT%H:%M:%SZ')
                    },
                    '$addToSet': {
                        'names': {
                            '$each': list(atoms.info[ATOMS_NAME_FIELD])
                        },
                        'labels': {
                            '$each': list(atoms.info[ATOMS_LABELS_FIELD])
                        },
                        'relationships.property_instances': {
                            '$each': []
                        }
                    }
                }
'''         # TODO: Same as above
            available_keys = set().union(atoms.info.keys(), atoms.arrays.keys())

            pid = None

            new_pids = []
            for pname, pmap_list in property_map.items():
                for pmap_i, pmap in enumerate(pmap_list):
                    pmap_copy = dict(pmap)
                    if '_settings' in pmap_copy:
                        del pmap_copy['_settings']

                    # Pre-check to avoid having to delete partially-added properties
                    missing_keys = expected_keys[pname][pmap_i] - available_keys
                    if missing_keys:
                        # warnings.warn(
                        #     "Configuration is missing keys {} for Property"\
                        #     "Instance construction. Available keys: {}. "\
                        #     "Skipping".format(
                        #         missing_keys, available_keys
                        #     )
                        # )
                        continue

                    prop = Property.from_definition(
                        definition=property_definitions[pname],
                        configuration=atoms,
                        property_map=pmap_copy
                    )

                    pid = ID_FORMAT_STRING.format('PI', hash(prop), 0)

                    new_pids.append(pid)

                    labels = []
                    methods = []
                    settings_ids = []

                    # Attach property settings, if any were given
                    if '_settings' in pmap:
                        pso_map = pmap['_settings']

                        all_ps_fields = set(pso_map.keys()) - {
                            'method', 'description', 'files', 'labels'
                        }

                        # ps_not_required = {
                        #     psk for psk in all_ps_fields if not pso_map[psk]['required']
                        # }

                        # ps_missing_keys = all_ps_fields  - available_keys - ps_not_required

                        # if not ps_missing_keys:
                        #     # Has all of the required PS keys

                        gathered_fields = {}
                        for ps_field in all_ps_fields:
                            psf_key = pso_map[ps_field]['field']

                            if ps_field in atoms.info:
                                v = atoms.info[psf_key]
                            elif ps_field in atoms.arrays:
                                v = atoms.arrays[psf_key]
                            else:
                                # No keys are required; ignored if missing
                                continue

                            gathered_fields[ps_field] = {
                                # 'required': pso_map[ps_field]['required'],
                                'source-value': v,
                                'source-unit':  pso_map[ps_field]['units'],
                            }

                        ps = PropertySettings(
                            method=pso_map['method'] if 'method' in pso_map else None,
                            description=pso_map['description'] if 'description' in pso_map else None,
                            files=pso_map['files'] if 'files' in pso_map else None,
                            labels=pso_map['labels'] if 'labels' in pso_map else None,
                            fields=gathered_fields,
                        )

                        ps_id = ID_FORMAT_STRING.format('PS', hash(ps), 0)

                        ps_set_on_insert = {
                            'colabfit_id': ps_id,
                            'method':      ps.method,
                            'description': ps.description,
                            'files':       ps.files,
                        }

                        for gf, gf_dict in gathered_fields.items():
                            if isinstance(gf_dict['source-value'], (int, float, str)):
                                # Add directly
                                ps_set_on_insert[gf] = {
                                    'source-value': gf_dict['source-value']
                                }
                            else:
                                # Then it's array-like and should be converted to a list
                                ps_set_on_insert[gf] = {
                                    'source-value': np.atleast_1d(
                                        gf_dict['source-value']
                                    ).tolist()
                                }

                            if 'source-unit' in gf_dict:
                                ps_set_on_insert[gf]['source-unit'] = gf_dict['source-unit']

                        ps_update_doc =  {  # update document
                                '$setOnInsert': ps_set_on_insert,
                                '$set': {
                                    'last_modified': datetime.datetime.now().strftime('%Y-%m-%dT%H:%M:%SZ')
                                },
                                '$addToSet': {
                                    'labels': {
                                        '$each': list(ps.labels)
                                    },
                                    'relationships.property_instances': {
                                        '$each': [pid]
                                    }
                                }
                            }

                        settings_docs.append(UpdateOne(
                            {'colabfit_id': ps_id},
                            ps_update_doc,
                            upsert=True,
                            hint='colabfit_id',
                        ))

                        methods.append(ps.method)
                        labels += list(ps.labels)
                        settings_ids.append(ps_id)

                    # Prepare the property instance EDN document
                    setOnInsert = {}
                    # for k in property_map[pname]:
                    for k in pmap:
                        if k not in prop.keys():
                            # To allow for missing non-required keys.
                            # Required keys checked for in Property.from_definition
                            continue

                        if isinstance(prop[k]['source-value'], (int, float, str)):
                            # Add directly
                            setOnInsert[k] = {
                                'source-value': prop[k]['source-value']
                            }
                        else:
                            # Then it's array-like and should be converted to a list
                            setOnInsert[k] = {
                                'source-value': np.atleast_1d(
                                    prop[k]['source-value']
                                ).tolist()
                            }

                        if 'source-unit' in prop[k]:
                            setOnInsert[k]['source-unit'] = prop[k]['source-unit']

                        p_update_doc = {
                            '$addToSet': {
                                'methods': {'$each': methods},
                                'labels': {'$each': labels},
                                # PR -> PSO pointer
                                'relationships.property_settings': {
                                    '$each': settings_ids
                                },
                                'relationships.configurations': cid,
                            },
                            '$setOnInsert': {
                                'colabfit_id': pid,
                                'type': pname,
                                pname: setOnInsert
                            },
                            '$set': {
                                'last_modified': datetime.datetime.now().strftime('%Y-%m-%dT%H:%M:%SZ')
                            }
                        }

                    property_docs.append(UpdateOne(
                        {'colabfit_id': pid},
                        p_update_doc,
                        upsert=True,
                        hint='colabfit_id',
                    ))

                    c_update_doc['$addToSet']['relationships.property_instances']['$each'].append(
                        pid
                    )

                    insertions.append((cid, pid))

            config_docs.append(
                UpdateOne(
                    {'colabfit_id': cid},
                    c_update_doc,
                    upsert=True,
                    hint='colabfit_id',
                )
            )

            if not pid:
                # Only yield if something wasn't yielded earlier
                insertions.append((cid, pid))

            ai += 1

        if config_docs:
            res = coll_configurations.bulk_write(config_docs, ordered=False)
            nmatch = res.bulk_api_result['nMatched']
            if nmatch:
                warnings.warn(
                    '{} duplicate configurations detected'.format(nmatch)
                )
        if property_docs:
            res = coll_properties.bulk_write(property_docs, ordered=False)
            nmatch = res.bulk_api_result['nMatched']
            if nmatch:
                warnings.warn(
                    '{} duplicate properties detected'.format(nmatch)
                )

        if settings_docs:
            res = coll_property_settings.bulk_write(
                settings_docs,
                # [
                #     UpdateOne(
                #         {'_id': sid},
                #         {'$addToSet': {'relationships.properties': {'$each': lst}}}
                #     ) for sid, lst in settings_docs.items()
                # ],
                ordered=False
            )
            nmatch = res.bulk_api_result['nMatched']
            if nmatch:
                warnings.warn(
                    '{} duplicate property settings detected'.format(nmatch)
                )


        client.close()
        return insertions


    def insert_property_definition(self, definition):
        """
        Inserts a new property definition into the database. Checks that
        definition is valid, then builds all necessary groups in
        :code:`/root/properties`. Throws an error if the property already
        exists.

        Args:

            definition (dict or string):
                The map defining the property. See the example below, or the
                `OpenKIM Properties Framework <https://openkim.org/doc/schema/properties-framework/>`_
                for more details. If a string is provided, it must be the full
                path to an existing property definition.

        Example definition:

        .. code-block:: python

            property_definition = {
                'property-id': 'default',
                'property-title': 'A default property used for testing',
                'property-description': 'A description of the property',
                'energy': {'type': 'float', 'has-unit': True, 'extent': [], 'required': True, 'description': 'empty'},
                'stress': {'type': 'float', 'has-unit': True, 'extent': [6], 'required': True, 'description': 'empty'},
                'name': {'type': 'string', 'has-unit': False, 'extent': [], 'required': True, 'description': 'empty'},
                'nd-same-shape': {'type': 'float', 'has-unit': True, 'extent': [2,3,5], 'required': True, 'description': 'empty'},
                'nd-diff-shape': {'type': 'float', 'has-unit': True, 'extent': [":", ":", ":"], 'required': True, 'description': 'empty'},
                'forces': {'type': 'float', 'has-unit': True, 'extent': [":", 3], 'required': True, 'description': 'empty'},
                'nd-same-shape-arr': {'type': 'float', 'has-unit': True, 'extent': [':', 2, 3], 'required': True, 'description': 'empty'},
                'nd-diff-shape-arr': {'type': 'float', 'has-unit': True, 'extent': [':', ':', ':'], 'required': True, 'description': 'empty'},
            }

        """

        if isinstance(definition, str):
            # definition = KIM_PROPERTIES[definition]
            with open(definition, 'r') as f:
                definition = json.load(f)

        if self.property_definitions.count_documents(
            {'definition.property-name': definition['property-name']}
            ):
            warnings.warn(
                "Property definition with name '{}' already exists. "\
                "Using existing definition.".format(
                    definition['property-name']
                )
            )

        dummy_dict = deepcopy(definition)

        if 'property-id' not in dummy_dict:
            dummy_dict['property-id'] = 'tag:@,0000-00-00:property/'
            dummy_dict['property-id'] += definition['property-name']
        else:

            # Spoof if necessary
            if VALID_KIM_ID.match(dummy_dict['property-id']) is None:
                # Invalid ID. Try spoofing it
                dummy_dict['property-id'] = 'tag:@,0000-00-00:property/'
                dummy_dict['property-id'] += definition['property-id']
                warnings.warn(
                    "Invalid KIM property-id; "\
                    "Temporarily renaming to {}. "\
                    "See https://openkim.org/doc/schema/properties-framework/ "\
                    "for more details.".format(dummy_dict['property-id'])
                )

        # Hack to avoid the fact that "property-name" has to be a dictionary
        # in order for OpenKIM's check_property_definition to work
        tmp = dummy_dict['property-name']
        del dummy_dict['property-name']

        check_property_definition(dummy_dict)

        dummy_dict['property-name'] = tmp

        self.property_definitions.update_one(
            {'definition.property-name': definition['property-name']},
            {
                '$setOnInsert': {
                    'definition': dummy_dict
                }
            },
            upsert=True,
            hint='definition.property-name',
        )


    def get_property_definition(self, name):
        """Returns a property definition using its 'definition.property-name' key"""
        return self.property_definitions.find_one({'definition.property-name': name})


    def insert_property_settings(self, ps_object):
        """
        Inserts a new property settings object into the database by creating
        and populating the necessary groups in :code:`/root/property_settings`.

        Args:

            ps_object (PropertySettings)
                The :class:`~colabfit.tools.property_settings.PropertySettings`
                object to insert into the database.


        Returns:

            ps_id (str):
                The ID of the inserted property settings object. Equals the hash
                of the object.
        """

        ps_id = ID_FORMAT_STRING.format('PS', hash(ps_object), 0)

        self.property_settings.update_one(
            {'colabfit_id': ps_id},
            {
                '$addToSet': {
                    'labels': {'$each': list(ps_object.labels)}
                },
                '$setOnInsert': {
                    'colabfit_id': ps_id,
                    'method': ps_object.method,
                    'description': ps_object.description,
                    'files': [
                        {
                            'file_name': ftup[0],
                            'file_contents': ftup[1],
                        } for ftup in ps_object.files
                    ],
                }
            },
            upsert=True,
            hint='colabfit_id',
        )

        return ps_id


    def get_property_settings(self, pso_id):
        pso_doc = self.property_settings.find_one({'colabfit_id': pso_id})

        return PropertySettings(
                method=pso_doc['method'],
                description=pso_doc['description'],
                labels=set(pso_doc['labels']),
                files=[
                    (d['file_name'], d['file_contents'])
                    for d in pso_doc['files']
                ]
            )


    # @staticmethod
    def get_data(
        self, collection_name,
        fields,
        query=None,
        ids=None,
        keep_ids=False,
        concatenate=False,
        vstack=False,
        ravel=False,
        unpack_properties=True,
        verbose=False,
        ):
        """
        Queries the database and returns the fields specified by `keys` as a
        list or an array of values. Returns the results in memory.

        Example:

        .. code-block:: python

            data = database.get_data(
                collection_name='properties',
                query={'colabfit_id': {'$in': <list_of_property_IDs>}},
                fields=['property_name_1.energy', 'property_name_1.forces'],
                cache=True
            )

        Args:

            collection_name (str):
                The name of a collection in the database.

            fields (list or str):
                The fields to return from the documents. Sub-fields can be
                returned by providing names separated by periods ('.')

            query (dict, default=None):
                A Mongo query dictionary. If None, returns the data for all of
                the documents in the collection.

            ids (list):
                The list of IDs to return the data for. If None, returns the
                data for the entire collection. Note that this information can
                also be provided using the :code:`query` argument.

            keep_ids (bool, default=False):
                If True, includes the 'colabfit_id' field as one of the returned values.

            concatenate (bool, default=False):
                If True, concatenates the data before returning.

            vstack (bool, default=False):
                If True, calls np.vstack on data before returning.

            ravel (bool, default=False):
                If True, concatenates and ravels the data before returning.

            unpack_properties (bool, default=True):
                If True, returns only the contents of the :code:`'source-value'`
                key for each field in :attr:`fields` (assuming
                :code:`'source-value'` exists). Users who wish to return the
                full dictionaries for fields should set
                :code:`unpack_properties=False`.

            verbose (bool, default=False):
                If True, prints a progress bar

        Returns:

            data (dict):
                key = k for k in keys. val = in-memory data
        """

        if query is None:
            query = {}

        if ids is not None:
            if isinstance(ids, str):
                ids = [ids]
            elif isinstance(ids, np.ndarray):
                ids = ids.tolist()

            query['colabfit_id'] = {'$in': ids}

        if isinstance(fields, str):
            fields = [fields]

        retfields = {k: 1 for k in fields}

        if keep_ids:
            retfields['colabfit_id'] = 1

        collection = self[self.database_name][collection_name]

        cursor = collection.find(query, retfields)

        data = {
            k: [] for k in retfields
        }

        for doc in tqdm(cursor, desc='Getting data', disable=not verbose):
            for k in retfields:
                # For figuring out if document has the data

                # Handle keys like "property-name.property-field"
                missing = False
                v = doc
                for kk in k.split('.'):
                    if kk in v:
                        v = v[kk]
                    else:
                        # Missing something
                        missing = True

                if not missing:
                    if isinstance(v, dict):
                        if unpack_properties and ('source-value' in v):
                            v = v['source-value']

                    data[k].append(v)

        for k,v in data.items():
            # data[k] = np.array(data[k])
            # TODO: Standardize=> Currently, output is array if numpy operations are used, otherwise it's list
            if concatenate or ravel:
                try:
                    data[k] = np.concatenate(v)
                except:
                    data[k] = np.array(v)

            if vstack:
                data[k] = np.vstack(v)

        if ravel:
            for k,v in data.items():
                data[k] = v.ravel()

        if len(retfields) == 1:
            return data[list(retfields.keys())[0]]
        else:
            return data


    def get_configuration(self, i, property_ids=None, attach_properties=False):
        """
        Returns a single configuration by calling :meth:`get_configurations`
        """
        return self.get_configurations(
            [i], property_ids=property_ids, attach_properties=attach_properties
        )[0]


    def get_configurations(
        self, configuration_ids,
        property_ids=None,
        attach_properties=False,
        attach_settings=False,
        generator=False,
        verbose=False
        ):
        """
        A generator that returns in-memory Configuration objects one at a time
        by loading the atomic numbers, positions, cells, and PBCs.

        Args:

            configuration_ids (list or 'all'):
                A list of string IDs specifying which Configurations to return.
                If 'all', returns all of the configurations in the database.

            property_ids (list, default=None):
                A list of Property IDs. Used for limiting searches when
                :code:`attach_properties==True`.  If None,
                :code:`attach_properties` will attach all linked Properties.
                Note that this only attaches one property per Configuration, so
                if multiple properties point to the same Configuration, that
                Configuration will be returned multiple times.

            attach_properties (bool, default=False):
                If True, attaches all the data of any linked properties from
                :code:`property_ids`. The property data will either be added to
                the :code:`arrays` dictionary on a Configuration (if it can be
                converted to a matrix where the first dimension is the same
                as the number of atoms in the Configuration) or the :code:`info`
                dictionary (if it wasn't added to :code:`arrays`). Property
                fields in a list to accomodate the possibility of multiple
                properties of the same type pointing to the same configuration.
                WARNING: don't use this option if multiple properties of the
                same type point to the same Configuration, but the properties
                don't have values for all of their fields.

            attach_settings (bool, default=False):
                NOT supported yet. If True, attaches all of the fields of the property settings
                that are linked to the attached property instances. If
                :code:`attach_settings=True`, must also have
                :code:`attach_properties=True`.

            generator (bool, default=False):
                NOT supported yet. If True, this function returns a generator of
                the configurations. This is useful if the configurations can't
                all fit in memory at the same time.

            verbose (bool):
                If True, prints progress bar

        Returns:

            configurations (iterable):
                A list or generator of the re-constructed configurations
        """

        if attach_settings:
            raise NotImplementedError

        if configuration_ids == 'all':
            query = {}
        else:
            if isinstance(configuration_ids, str):
                configuration_ids = [configuration_ids]

            query = {'colabfit_id': {'$in': configuration_ids}}

        if generator:
            raise NotImplementedError
            # return self._get_configurations(
            #     query=query,
            #     property_ids=property_ids,
            #     attach_properties=attach_properties,
            #     verbose=verbose
            # )
        else:
            return list(self._get_configurations(
                query=query,
                property_ids=property_ids,
                attach_properties=attach_properties,
                attach_settings=attach_settings,
                verbose=verbose
            ))


    def _get_configurations(
        self,
        query,
        property_ids,
        attach_properties,
        attach_settings,
        verbose=False
        ):

        if not attach_properties:
            for co_doc in tqdm(
                self.configurations.find(
                    query,
                    {
                        *self.configuration_type.unique_identifier_kw,
                        'names',
                        'labels',
                        'colabfit_id',
                    }
                ),
                desc='Getting configurations',
                disable=not verbose
                ):

                c = self.configuration_type(**{k:v for k, v in co_doc.items()
                                               if k in self.configuration_type.unique_identifier_kw})

                c.info['colabfit_id'] = co_doc['colabfit_id']
                c.info[ATOMS_NAME_FIELD] = co_doc['names']
                c.info[ATOMS_LABELS_FIELD] = co_doc['labels']

                yield c
        else:
            config_dict = {}
            for co_doc in tqdm(
                self.configurations.find(query),
                desc='Getting configurations',
                disable=not verbose
                ):

                c = self.configuration_type(**{k: v for k, v in co_doc.items()
                                               if k in self.configuration_type.unique_identifier_kw})

                c.info['colabfit_id'] = co_doc['colabfit_id']
                c.info[ATOMS_NAME_FIELD] = co_doc['names']
                c.info[ATOMS_LABELS_FIELD] = co_doc['labels']

                config_dict[co_doc['colabfit_id']] = c

            all_attached_prs = set([_['colabfit_id'] for _ in self.property_instances.find(
                {'relationships.configurations': query['colabfit_id']},
                {'colabfit_id'}
            )])

            if property_ids is not None:
                property_ids = list(all_attached_prs.union(set(property_ids)))
            else:
                property_ids = list(all_attached_prs)

            for pr_doc in tqdm(
                    self.property_instances.find( {'colabfit_id': {'$in': property_ids}}),
                    desc='Attaching properties',
                    disable=not verbose
                ):

                for co_id in pr_doc['relationships']['configurations']:
                    if co_id not in config_dict: continue

                    c = config_dict[co_id]

                    n = len(c)

                    for field_name, field in pr_doc[pr_doc['type']].items():
                        v = field['source-value']

                        dct = c.info
                        if isinstance(v, list):
                            if len(v) == n:
                                dct = c.arrays

                        field_name = f'{pr_doc["type"]}.{field_name}'

                        if field_name in dct:
                            # Then this is a duplicate property
                            dct[field_name].append(v)
                        else:
                            # Then this is the first time
                            # the property of this type is being added
                            dct[field_name] = [v]

            for v in config_dict.values():
                yield v

            # pipeline = [
            #     {'$match': query},
            #     {'$lookup': {
            #         'from': 'properties',
            #         'localField': 'relationships.properties',
            #         'foreignField': '_id',
            #         'as': 'linked_properties'
            #     }},
            # ]

            # if property_ids is not None:
            #     pipeline.append(
            #         {'$match': {'linked_properties._id': {'$in': property_ids}}}
            #     )

            # if attach_settings:
            #     pipeline.append(
            #         {'$lookup': {
            #             'from': 'property_settings',
            #             'localField': 'linked_properties.relationships.property_settings',
            #             'foreignField': '_id',
            #             'as': 'linked_property_settings'
            #         }}
            #     )

            # for co_doc in tqdm(
            #         self.configurations.aggregate(pipeline),
            #         desc='Getting configurations',
            #         disable=not verbose
            #     ):

            #     c = Configuration(
            #         symbols=co_doc['atomic_numbers'],
            #         positions=co_doc['positions'],
            #         cell=co_doc['cell'],
            #         pbc=co_doc['pbc'],
            #     )

            #     c.info['_id'] = co_doc['_id']
            #     c.info[ATOMS_NAME_FIELD] = co_doc['names']
            #     c.info[ATOMS_LABELS_FIELD] = co_doc['labels']

            #     n = len(c)

            #     for pr_doc in co_doc['linked_properties']:
            #         for field_name, field in pr_doc[pr_doc['type']].items():
            #             v = field['source-value']

            #             dct = c.info
            #             if isinstance(v, list):
            #                 if len(v) == n:
            #                     dct = c.arrays

            #             field_name = f'{pr_doc["type"]}.{field_name}'

            #             if field_name in dct:
            #                 # Then this is a duplicate property
            #                 dct[field_name].append(v)
            #             else:
            #                 # Then this is the first time
            #                 # the property of this type is being added
            #                 dct[field_name] = [v]

            #     if attach_settings:
            #         for ps_doc in co_doc['linked_property_settings']:
            #             for k,v in ps_doc.items():
            #                 if k in [
            #                     '_id', '_description', '_labels', '_method'
            #                     ]:
            #                     c.info['_settings.'+k] = v
            #                 elif k in ['_files', 'last_modified', 'relationships']:
            #                     pass
            #                 else:
            #                     v = field['source-value']

            #                     dct = c.info
            #                     if isinstance(v, list):
            #                         if len(v) == n:
            #                             dct = c.arrays

            #                     dct[k] = v

            #     yield c


    def concatenate_configurations(self):
        """
        Concatenates the atomic_numbers, positions, cells, and pbcs groups in
        /configurations.
        """
        self.database.concatenate_configurations()


    def insert_configuration_set(self, ids, description=''):
        """
        Inserts the configuration set of IDs to the database.

        Args:

            ids (list or str):
                The IDs of the configurations to include in the configuartion
                set.

            description (str, optional):
                A human-readable description of the configuration set.
        """

        if isinstance(ids, str):
            ids = [ids]

        ids = list(set(ids))

        cs_hash = sha512()
        cs_hash.update(description.encode('utf-8'))
        for i in sorted(ids):
            cs_hash.update(str(i).encode('utf-8'))

        cs_hash = int(str(int(cs_hash.hexdigest(), 16)-HASH_SHIFT)[:HASH_LENGTH])
        cs_id = ID_FORMAT_STRING.format('CS', cs_hash, 0)

        # Check for duplicates
        if self.configuration_sets.count_documents({'colabfit_id': cs_id}):
            return cs_id

        # Make sure all of the configurations exist
        if self.configurations.count_documents({'colabfit_id': {'$in': ids}}) != len(ids):
            raise MissingEntryError(
                "Not all of the IDs provided to insert_configuration_set exist"\
                " in the database."
            )

        aggregated_info = self.configuration_type.aggregate_configuration_summaries(
            self,
            ids,
        )

        self.configuration_sets.update_one(
            {'colabfit_id': cs_id},
            {
                '$addToSet': {
                    'relationships.configurations': {'$each': ids}
                },
                '$setOnInsert': {
                    'colabfit_id': cs_id,
                    'description': description,
                },
                '$set': {
                    'aggregated_info': aggregated_info,
                    'last_modified': datetime.datetime.now().strftime('%Y-%m-%dT%H:%M:%SZ')
                },
            },
            upsert=True,
            hint='colabfit_id',
        )

        # Add the backwards relationships CO->CS
        config_docs = []
        for cid in ids:
            config_docs.append(UpdateOne(
                {'colabfit_id': cid},
                {
                    '$addToSet': {
                        'relationships.configuration_sets': cs_id
                    }
                },
                hint='colabfit_id',
            ))

        self.configurations.bulk_write(config_docs)

        return cs_id


    def get_configuration_set(self, cs_id, resync=False):
        """
        Returns the configuration set with the given ID.

        Args:

            cs_ids (str):
                The ID of the configuration set to return

            resync (bool):
                If True, re-aggregates the configuration set information before
                returning. Default is False.

        Returns:

            A dictionary with two keys:
                'last_modified': a datetime string
                'configuration_set': the configuration set object
        """


        if resync:
            self.resync_configuration_set(cs_id)

        cs_doc = self.configuration_sets.find_one({'colabfit_id': cs_id})

        return {
            'last_modified': cs_doc['last_modified'],
            'configuration_set': ConfigurationSet(
                configuration_ids=cs_doc['relationships']['configurations'],
                description=cs_doc['description'],
                aggregated_info=cs_doc['aggregated_info']
            )
        }


    def resync_configuration_set(self, cs_id, verbose=False):
        """
        Re-synchronizes the configuration set by re-aggregating the information
        from the configurations.

        Args:

            cs_id (str):
                The ID of the configuration set to update

            verbose (bool, default=False):
                If True, prints a progress bar

        Returns:

            None; updates the configuration set document in-place

        """

        cs_doc = self.configuration_sets.find_one({'colabfit_id': cs_id})

        aggregated_info = self.configuration_type.aggregate_configuration_summaries(
            self,
            cs_doc['relationships']['configurations'],
            verbose=verbose,
        )

        self.configuration_sets.update_one(
            {'colabfit_id': cs_id},
            {'$set': {'aggregated_info': aggregated_info}},
            upsert=True,
            hint='colabfit_id',
        )


    def resync_dataset(self, ds_id, verbose=False):
        """
        Re-synchronizes the dataset by aggregating all necessary data from
        properties and configuration sets. Note that this also calls
        :meth:`colabfit.tools.client.resync_configuration_set`

        Args:

            ds_id (str):
                The ID of the dataset to update

            verbose (bool, default=False):
                If True, prints a progress bar

        Returns:

            None; updates the dataset document in-place
        """

        ds_doc = self.datasets.find_one({'colabfit_id': ds_id})

        cs_ids = ds_doc['relationships']['configuration_sets']
        pr_ids = ds_doc['relationships']['property_instances']

        for csid in cs_ids:
            self.resync_configuration_set(csid, verbose=verbose)

        aggregated_info = {}
        for k,v in self.aggregate_configuration_set_info(cs_ids).items():
            if k == 'labels':
                k = 'configuration_labels'
            elif k == 'labels_counts':
                k = 'configuration_labels_counts'

            aggregated_info[k] = v

        for k,v in self.aggregate_property_info(pr_ids, verbose=verbose).items():
            if k in {
                'labels', 'labels_counts',
                'types',  'types_counts',
                'fields', 'fields_counts'
                }:
                k = 'property_' + k

            aggregated_info[k] = v

        self.datasets.update_one(
            {'colabfit_id': ds_id},
            {'$set': {'aggregated_info': aggregated_info}},
            upsert=True,
            hint='colabfit_id',
        )

    # TODO Work on making this Configuration "type" agnostic->Seems to be HIGHLY Configuration type dependent
    #  Could define another configuration method for this->Just do this for now
    def aggregate_configuration_info(self, ids, verbose=False):
        """
        Gathers the following information from a collection of configurations:

        * :code:`nconfigurations`: the total number of configurations
        * :code:`nsites`: the total number of sites
        * :code:`nelements`: the total number of unique element types
        * :code:`elements`: the element types
        * :code:`individual_elements_ratios`: a set of elements ratios generated
          by looping over each configuration, extracting its concentration of
          each element, and adding the tuple of concentrations to the set
        * :code:`total_elements_ratios`: the ratio of the total count of atoms
            of each element type over :code:`nsites`
        * :code:`labels`: the union of all configuration labels
        * :code:`labels_counts`: the total count of each label
        * :code:`chemical_formula_reduced`: the set of all reduced chemical
            formulae
        * :code:`chemical_formula_anonymous`: the set of all anonymous chemical
            formulae
        * :code:`chemical_formula_hill`: the set of all hill chemical formulae
        * :code:`nperiodic_dimensions`: the set of all numbers of periodic
            dimensions
        * :code:`dimension_types`: the set of all periodic boundary choices

        Returns:

            aggregated_info (dict):
                All of the aggregated info

            verbose (bool, default=False):
                If True, prints a progress bar
        """

        aggregated_info = {
            'nconfigurations': len(ids),
            'nsites': 0,
            'nelements': 0,
            'chemical_systems': set(),
            'elements': [],
            'individual_elements_ratios': {},
            'total_elements_ratios': {},
            'labels': [],
            'labels_counts': [],
            'chemical_formula_reduced': set(),
            'chemical_formula_anonymous': set(),
            'chemical_formula_hill': set(),
            'nperiodic_dimensions': set(),
            'dimension_types': set(),
        }

        for doc in tqdm(
            self.configurations.find({'colabfit_id': {'$in': ids}}),
            desc='Aggregating configuration info',
            disable=not verbose,
            total=len(ids),
            ):
            aggregated_info['nsites'] += doc['nsites']

            aggregated_info['chemical_systems'].add(''.join(doc['elements']))

            for e, er in zip(doc['elements'], doc['elements_ratios']):
                if e not in aggregated_info['elements']:
                    aggregated_info['nelements'] += 1
                    aggregated_info['elements'].append(e)
                    aggregated_info['total_elements_ratios'][e] = er*doc['nsites']
                    aggregated_info['individual_elements_ratios'][e] = set(
                        [np.round_(er, decimals=2)]
                    )
                else:
                    aggregated_info['total_elements_ratios'][e] += er*doc['nsites']
                    aggregated_info['individual_elements_ratios'][e].add(
                        np.round_(er, decimals=2)
                    )

            for l in doc['labels']:
                if l not in aggregated_info['labels']:
                    aggregated_info['labels'].append(l)
                    aggregated_info['labels_counts'].append(1)
                else:
                    idx = aggregated_info['labels'].index(l)
                    aggregated_info['labels_counts'][idx] += 1

            aggregated_info['chemical_formula_reduced'].add(doc['chemical_formula_reduced'])
            aggregated_info['chemical_formula_anonymous'].add(doc['chemical_formula_anonymous'])
            aggregated_info['chemical_formula_hill'].add(doc['chemical_formula_hill'])

            aggregated_info['nperiodic_dimensions'].add(doc['nperiodic_dimensions'])
            aggregated_info['dimension_types'].add(tuple(doc['dimension_types']))

        for e in aggregated_info['elements']:
            aggregated_info['total_elements_ratios'][e] /= aggregated_info['nsites']
            aggregated_info['individual_elements_ratios'][e] = list(aggregated_info['individual_elements_ratios'][e])

        aggregated_info['chemical_systems'] = list(aggregated_info['chemical_systems'])

        aggregated_info['chemical_formula_reduced'] = list(aggregated_info['chemical_formula_reduced'])
        aggregated_info['chemical_formula_anonymous'] = list(aggregated_info['chemical_formula_anonymous'])
        aggregated_info['chemical_formula_hill'] = list(aggregated_info['chemical_formula_hill'])
        aggregated_info['nperiodic_dimensions'] = list(aggregated_info['nperiodic_dimensions'])
        aggregated_info['dimension_types'] = list(aggregated_info['dimension_types'])

        return aggregated_info


    def aggregate_property_info(self, pr_ids, verbose=False):
        """
        Aggregates the following information from a list of properties:

            * types
            * labels
            * labels_counts

        Args:

            pr_ids (list or str):
                The IDs of the configurations to aggregate information from

            verbose (bool, default=False):
                If True, prints a progress bar

        Returns:

            aggregated_info (dict):
                All of the aggregated info
        """

        if isinstance(pr_ids, str):
            pr_ids = [pr_ids]

        aggregated_info = {
            'types': [],
            'types_counts': [],
            'fields': [],
            'fields_counts': [],
            'methods': [],
            'methods_counts': [],
            'labels': [],
            'labels_counts': []
        }

        ignore_keys = {
            'property-id', 'property-title', 'property-description', '_id',
            'colabfit_id', 'property-name'
        }

        for doc in tqdm(
            self.property_instances.find({'colabfit_id': {'$in': pr_ids}}),
            desc='Aggregating property info',
            disable=not verbose,
            total=len(pr_ids)
            ):
            if doc['type'] not in aggregated_info['types']:
                aggregated_info['types'].append(doc['type'])
                aggregated_info['types_counts'].append(1)
            else:
                idx = aggregated_info['types'].index(doc['type'])
                aggregated_info['types_counts'][idx] += 1

            for l in doc[doc['type']]:
                if l in ignore_keys: continue

                l = '.'.join([doc['type'], l])

                if l not in aggregated_info['fields']:
                    aggregated_info['fields'].append(l)
                    aggregated_info['fields_counts'].append(1)
                else:
                    idx = aggregated_info['fields'].index(l)
                    aggregated_info['fields_counts'][idx] += 1

            for l in doc['labels']:
                if l not in aggregated_info['labels']:
                    aggregated_info['labels'].append(l)
                    aggregated_info['labels_counts'].append(1)
                else:
                    idx = aggregated_info['labels'].index(l)
                    aggregated_info['labels_counts'][idx] += 1


            for l in doc['methods']:
                if l not in aggregated_info['methods']:
                    aggregated_info['methods'].append(l)
                    aggregated_info['methods_counts'].append(1)
                else:
                    idx = aggregated_info['methods'].index(l)
                    aggregated_info['methods_counts'][idx] += 1

        return aggregated_info

    # TODO: Make Configuration "type" agnostic (only need to change docstring)
    def aggregate_configuration_set_info(self, cs_ids, resync=False, verbose=False):
        """
        Aggregates the following information from a list of configuration sets:

            * nconfigurations
            * nsites
            * chemical_systems
            * nelements
            * elements
            * individual_elements_ratios
            * total_elements_ratios
            * labels
            * labels_counts
            * chemical_formula_reduced
            * chemical_formula_anonymous
            * chemical_formula_hill
            * nperiodic_dimensions
            * dimension_types

        Args:

            cs_ids (list or str):
                The IDs of the configurations to aggregate information from

            resync (bool, default=False):
                If True, re-synchronizes each configuration set before
                aggregating the information.

            verbose (bool, default=False):
                If True, prints a progress bar

        Returns:

            aggregated_info (dict):
                All of the aggregated info
        """

        if isinstance(cs_ids, str):
            cs_ids = [cs_ids]

        if resync:
            for csid in cs_ids:
                self.resync_configuration_set(csid, verbose=verbose)

        co_ids = list(set(itertools.chain.from_iterable(
            cs_doc['relationships']['configurations'] for cs_doc in
            self.configuration_sets.find({'colabfit_id': {'$in': cs_ids}})
        )))
        return self.configuration_type.aggregate_configuration_summaries(self, co_ids, verbose=verbose)


    def insert_dataset(
        self, cs_ids, pr_ids, name,
        authors=None,
        links=None,
        description='',
        resync=False,
        verbose=False,
        ):
        """
        Inserts a dataset into the database.

        Args:

            cs_ids (list or str):
                The IDs of the configuration sets to link to the dataset.

            pr_ids (list or str):
                The IDs of the properties to link to the dataset

            name (str):
                The name of the dataset

            authors (list or str or None):
                The names of the authors of the dataset. If None, then no
                authors are added.

            links (list or str or None):
                External links (e.g., journal articles, Git repositories, ...)
                to be associated with the dataset. If None, then no links are
                added.

            description (str or None):
                A human-readable description of the dataset. If None, then not
                description is added.

            resync (bool):
                If True, re-synchronizes the configuration sets and properties
                before adding to the dataset. Default is False.

            verbose (bool, default=False):
                If True, prints a progress bar

        Returns:

            ds_id (str):
                The ID of the inserted dataset
        """

        if isinstance(cs_ids, str):
            cs_ids = [cs_ids]

        if isinstance(pr_ids, str):
            pr_ids = [pr_ids]

        # Remove possible duplicates
        cs_ids = list(set(cs_ids))
        pr_ids = list(set(pr_ids))

        # Make sure to only include PRs with COs contained by the given CSs
        all_co_ids = []
        for cs_doc in self.configuration_sets.find({'colabfit_id': {'$in': cs_ids}}):
            all_co_ids += cs_doc['relationships']['configurations']

        all_co_ids = list(set(all_co_ids))

        clean_pr_ids = [
            _['colabfit_id'] for _ in self.property_instances.find(
                {
                    'colabfit_id': {'$in': pr_ids},
                    'relationships.configurations': {'$in': all_co_ids},
                },
                {'colabfit_id'}
            )
        ]

        if len(pr_ids) != len(clean_pr_ids):
            warnings.warn(
                "{} PR IDs passed to insert_dataset, but only {} point to COs "\
                "contained by the given CSs".format(
                    len(pr_ids), len(clean_pr_ids)
                )
            )

        if isinstance(authors, str):
            authors = [authors]

        if isinstance(links, str):
            links = [links]

        ds_hash = sha512()
        for ci in sorted(cs_ids):
            ds_hash.update(str(ci).encode('utf-8'))
        for pi in sorted(clean_pr_ids):
            ds_hash.update(str(pi).encode('utf-8'))

        ds_hash = int(str(int(ds_hash.hexdigest(), 16)-HASH_SHIFT)[:HASH_LENGTH])
        ds_id = ID_FORMAT_STRING.format('DS', ds_hash, 0)

        # Check for duplicates
        if self.datasets.count_documents({'colabfit_id': ds_id}):
            if resync:
                self.resync_dataset(ds_id)

            return ds_id

        aggregated_info = {}
        for k,v in self.aggregate_configuration_set_info(
            cs_ids, verbose=verbose).items():
            if k == 'labels':
                k = 'configuration_labels'
            elif k == 'labels_counts':
                k = 'configuration_labels_counts'

            aggregated_info[k] = v

        for k,v in self.aggregate_property_info(
            clean_pr_ids, verbose=verbose).items():
            if k in {
                'labels', 'labels_counts',
                'types',  'types_counts',
                'fields', 'fields_counts'
                }:
                k = 'property_' + k

            aggregated_info[k] = v

        self.datasets.update_one(
            {'colabfit_id': ds_id},
            {
                '$addToSet': {
                    'relationships.configuration_sets': {'$each': cs_ids},
                    'relationships.property_instances': {'$each': clean_pr_ids},
                },
                '$setOnInsert': {
                    'colabfit_id': ds_id,
                    'name': name,
                    'authors': authors,
                    'links': links,
                    'description': description,
                },
                '$set': {
                    'aggregated_info': aggregated_info,
                    'last_modified': datetime.datetime.now().strftime('%Y-%m-%dT%H:%M:%SZ')
                },
            },
            upsert=True,
            hint='colabfit_id',
        )

        # Add the backwards relationships CS->DS
        config_set_docs = []
        for csid in cs_ids:
            config_set_docs.append(UpdateOne(
                {'colabfit_id': csid},
                {'$addToSet': {'relationships.datasets': ds_id}},
                hint='colabfit_id',
            ))

        self.configuration_sets.bulk_write(config_set_docs)

        # Add the backwards relationships PR->DS
        property_docs = []
        for pid in tqdm(clean_pr_ids, desc='Updating PR->DS relationships'):
            property_docs.append(UpdateOne(
                {'colabfit_id': pid},
                {'$addToSet': {'relationships.datasets': ds_id}},
                hint='colabfit_id',
            ))

        self.property_instances.bulk_write(property_docs)

        return ds_id


    def get_dataset(self, ds_id, resync=False, verbose=False):
        """
        Returns the dataset with the given ID.

        Args:

            ds_ids (str):
                The ID of the dataset to return

            resync (bool):
                If True, re-aggregates the configuration set and property
                information before returning. Default is False.

            verbose (bool, default=True):
                If True, prints a progress bar. Only used if
                :code:`resync=False`.

        Returns:

            A dictionary with two keys:
                'last_modified': a datetime string
                'dataset': the dataset object
        """


        if resync:
            self.resync_dataset(ds_id, verbose=verbose)

        ds_doc = self.datasets.find_one({'colabfit_id': ds_id})

        return {
            'colabfit_id': ds_id,
            'last_modified': ds_doc['last_modified'],
            'dataset': Dataset(
                configuration_set_ids=ds_doc['relationships']['configuration_sets'],
                property_ids=ds_doc['relationships']['property_instances'],
                name=ds_doc['name'],
                authors=ds_doc['authors'],
                links=ds_doc['links'],
                description=ds_doc['description'],
                aggregated_info=ds_doc['aggregated_info']
            )
        }



    def aggregate_dataset_info(self, ds_ids):
        """
        Aggregates information from a list of datasets.

        NOTE: this will face all of the same challenges as
        aggregate_configuration_set_info()

            * you need to find the overlap of COs and PRs.
        """
        pass


    def apply_labels(
        self, dataset_id, collection_name, query, labels, verbose=False
        ):
        """
        Applies the given labels to all objects in the specified collection that
        match the query and are linked to the given dataset.

        Args:

            dataset_id (str):
                The ID of the dataset. Used as a safety measure to only update
                entries for the given dataset.

            collection_name (str):
                One of 'configurations' or 'properties'.

            query (dict):
                A Mongo-style query for filtering the collection. For
                example: :code:`query = {'nsites': {'$lt': 100}}`.

            labels (set or str):
                A set of labels to apply to the matching entries.

            verbose (bool):
                If True, prints progress bar.
        """

        dataset = self.get_dataset(dataset_id)['dataset']

        if collection_name == 'configurations':
            collection = self.configurations

            cs_ids = dataset.configuration_set_ids

            all_co_ids = list(set(itertools.chain.from_iterable(
                cs_doc['relationships']['configurations'] for cs_doc in
                self.configuration_sets.find({'colabfit_id': {'$in': cs_ids}})
            )))

            query['colabfit_id'] = {'$in': all_co_ids}
        elif collection_name == 'properties':
            collection = self.property_instances

            query['colabfit_id'] = {'$in': dataset.property_ids}
        else:
            raise RuntimeError(
                "collection_name must be 'configurations' or 'properties'"
            )

        if isinstance(labels, str):
            labels = {labels}

        for doc in tqdm(
            collection.find(query, {'colabfit_id': 1}),
            desc='Applying configuration labels',
            disable=not verbose
            ):
            doc_id = doc['colabfit_id']

            collection.update_one(
                {'colabfit_id': doc_id},
                {'$addToSet': {'labels': {'$each': list(labels)}}},
                hint='colabfit_id',
            )


    def plot_histograms(
        self,
        fields=None,
        query=None,
        ids=None,
        verbose=False,
        nbins=100,
        xscale='linear',
        yscale='linear',
        method='matplotlib'
        ):
        """
        Generates histograms of the given fields.

        Args:

            fields (list or str):
                The names of the fields to plot

            query (dict, default=None):
                A Mongo query dictionary. If None, returns the data for all of
                the documents in the collection.

            ids (list or str):
                The IDs of the objects to plot the data for

            verbose (bool, default=False):
                If True, prints progress bar

            nbins (int):
                Number of bins per histogram

            xscale (str):
                Scaling for x-axes. One of ['linear', 'log'].

            yscale (str):
                Scaling for y-axes. One of ['linear', 'log'].

            method (str, default='plotly')
                Package to use for plotting. 'plotly' or 'matplotlib'.

        Returns:
            Returns the figure object.
        """
        if fields is None:
            fields = self.property_fields
        elif isinstance(fields, str):
            fields = [fields]

        nfields = len(fields)

        nrows = max(1, int(np.ceil(nfields/3)))
        if (nrows > 1) or (nfields%3 == 0):
            ncols = 3
        else:
            ncols = nfields%3

        if method == 'plotly':
            fig = make_subplots(rows=nrows, cols=ncols, subplot_titles=fields)
        elif method == 'matplotlib':
            fig, axes = plt.subplots(nrows=nrows, ncols=ncols, figsize=(4*ncols, 2*nrows))
            axes = np.atleast_2d(axes)
        else:
            raise RuntimeError('Unsupported plotting method')

        for i, prop in enumerate(fields):
            data = self.get_data(
                _PROPS_COLLECTION,
                prop,
                query=query,
                ids=ids,
                verbose=verbose,
                ravel=True
            )

            c = i % 3
            r = i // 3


            if nrows > 1:

                if method == 'plotly':
                    fig.add_trace(
                        go.Histogram(x=data, nbinsx=nbins, name=prop),
                        row=r+1, col=c+1,
                    )
                else:
                    _ = axes[r][c].hist(data, bins=nbins)
                    axes[r][c].set_title(prop)
                    axes[r][c].set_xscale(xscale)
                    axes[r][c].set_yscale(yscale)
            else:
                if method == 'plotly':
                    fig.add_trace(
                        go.Histogram(x=data, nbinsx=nbins, name=prop),
                        row=1, col=c+1,
                    )
                else:
                    _ = axes[0][c].hist(data, bins=nbins)
                    axes[r][c].set_title(prop)
                    axes[r][c].set_xscale(xscale)
                    axes[r][c].set_yscale(yscale)

        c += 1
        while c < ncols:
            if method == 'matplotlib':
                axes[r][c].axis('off')
            c += 1

        if method == 'plotly':
            fig.update_layout(
                showlegend=True,
            )
            fig.update_xaxes(type=xscale)
            fig.update_yaxes(type=yscale)
            fig.for_each_annotation(lambda a: a.update(text=""))
        else:
            plt.tight_layout()

        return fig


    def get_statistics(
        self,
        fields,
        query=None,
        ids=None,
        verbose=False,
        ):
        """
        Queries the database and returns the fields specified by `keys` as a
        list or an array of values. Returns the results in memory.

        Example:

        .. code-block:: python

            data = database.get_data(
                collection_name='properties',
                query={'colabfit_id': {'$in': <list_of_property_IDs>}},
                fields=['property_name_1.energy', 'property_name_1.forces'],
                cache=True
            )

        Args:

            collection_name (str):
                The name of a collection in the database.

            fields (list or str):
                The fields to return from the documents. Sub-fields can be
                returned by providing names separated by periods ('.')

            query (dict, default=None):
                A Mongo query dictionary. If None, returns the data for all of
                the documents in the collection.

            ids (list):
                The list of IDs to return the data for. If None, returns the
                data for the entire collection. Note that this information can
                also be provided using the :code:`query` argument.

            verbose (bool, default=False):
                If True, prints a progress bar during data extraction

        Returns:
            results (dict)::
                .. code-block:: python

                    {
                        f:  {
                            'average': np.average(data),
                            'std': np.std(data),
                            'min': np.min(data),
                            'max': np.max(data),
                            'average_abs': np.average(np.abs(data))
                        } for f in fields
                    }

        """

        if isinstance(fields, str):
            fields = [fields]

        retdict = {}

        for field in fields:

            data = self.get_data(
                'properties', field, query=query, ids=ids,
                ravel=True, verbose=verbose
            )

            retdict[field] = {
                'average': np.average(data),
                'std': np.std(data),
                'min': np.min(data),
                'max': np.max(data),
                'average_abs': np.average(np.abs(data)),
            }

        if len(fields) == 1:
            return retdict[fields[0]]
        else:
            return retdict


    def filter_on_configurations(self, ds_id, query, verbose=False):
        """
        Searches the configuration sets of a given dataset, and
        returns configuration sets and properties that have been filtered based
        on the given criterion.

            * The returned configuration sets will only include configurations that return True for the filter
            * The returned property IDs will only include properties that point to a configuration that returned True for the filter.

        Args:

            ds_id (str):
                The ID of the dataset to filter

            query (dict):
                A Mongo query that will return the desired objects. Note that
                the key-value pair :code:`{'colabfit_id': {'$in': ...}}` will be
                included automatically to filter on only the objects that are
                already linked to the given dataset.

            verbose (bool, default=False):
                If True, prints progress bars

        Returns:

            configuration_sets (list):
                A list of configuration sets that have been pruned to only
                include configurations that satisfy the filter

            property_ids (list):
                A list of property IDs that satisfy the filter
        """

        ds_doc = self.datasets.find_one({'colabfit_id': ds_id})

        configuration_sets = []
        property_ids = []

        # Loop over configuration sets
        cursor = self.configuration_sets.find({
            'colabfit_id': {'$in': ds_doc['relationships']['configuration_sets']}
            }
        )

        for cs_doc in tqdm(
            cursor,
            desc='Filtering on configuration sets',
            disable=not verbose
            ):

            query['colabfit_id'] = {'$in': cs_doc['relationships']['configurations']}

            co_ids = self.get_data('configurations', fields='colabfit_id', query=query)

            # Build the filtered configuration sets
            configuration_sets.append(
                ConfigurationSet(
                    configuration_ids=co_ids,
                    description=cs_doc['description'],
                    aggregated_info=self.configuration_type.aggregate_configuration_summaries(
                        self,
                        co_ids,
                        verbose=verbose,
                    )
                )
            )

        # Now get the corresponding properties
        property_ids = [_['colabfit_id'] for _ in self.property_instances.filter(
            {
            'colabfit_id': {'$in': list(itertools.chain.from_iterable(
                cs.configuration_ids for cs in configuration_sets
            ))}
            },
            {'colabfit_id': 1}
        )]

        return configuration_sets, property_ids


    def filter_on_properties(
        self, ds_id, filter_fxn=None, query=None, fields=None, verbose=False
        ):
        """
        Searches the properties of a given dataset, and returns configuration
        sets and properties that have been filtered based on the given
        criterion.

            * The returned configuration sets will only include configurations that are pointed to by a property that returned True for the filter
            * The returned property IDs will only include properties that returned True for the filter function.

        Example:

        .. code-block:: python

            configuration_sets, property_ids = database.filter_on_properties(
                ds_id=...,
                filter_fxn=lambda x: np.max(np.abs(x[']))
            )

        Args:

            ds_id (str):
                The ID of the dataset to filter

            filter_fxn (callable, default=None):
                A callable function to use as :code:`filter(filter_fxn, cursor)`
                where :code:`cursor` is a Mongo cursor over all of the
                property documents in the given dataset. If
                :code:`filter_fxn` is None, must specify :code:`query`.

            query (dict, default=None):
                A Mongo query that will return the desired objects. Note that
                the key-value pair :code:`{'_id': {'$in': ...}}` will be
                included automatically to filter on only the objects that are
                already linked to the given dataset.

            fields (str or list, default=None):
                The fields required by :code:`filter_fxn`. Providing the minimum
                number of necessary fields can improve query performance.

            verbose (bool, default=False):
                If True, prints progress bars

        Returns:

            configuration_sets (list):
                A list of configuration sets that have been pruned to only
                include configurations that satisfy the filter

            property_ids (list):
                A list of property IDs that satisfy the filter
        """

        if filter_fxn is None:
            if query is None:
                raise RuntimeError(
                    'filter_fxn and query cannot both be None'
                )
            else:
                filter_fxn = lambda x: True

        ds_doc = self.datasets.find_one({'colabfit_id': ds_id})

        configuration_sets = []
        property_ids = []

        # Filter the properties
        retfields = {'colabfit_id': 1, 'relationships.configurations': 1}
        if fields is not None:
            if isinstance(fields, str):
                fields = [fields]

            for f in fields:
                retfields[f] = 1

        if query is None:
            query = {}

        query['colabfit_id'] = {'$in': ds_doc['relationships']['property_instances']}

        cursor = self.property_instances.find(query, retfields)

        all_co_ids = []
        for pr_doc in tqdm(
            cursor,
            desc='Filtering on properties',
            disable=not verbose,
            ):
            if filter_fxn(pr_doc):
                property_ids.append(pr_doc['colabfit_id'])
                all_co_ids.append(pr_doc['relationships']['configurations'])

        all_co_ids = list(set(itertools.chain.from_iterable(all_co_ids)))

        # Then filter the configuration sets
        for cs_doc in self.configuration_sets.find({
            'colabfit_id': {'$in': ds_doc['relationships']['configuration_sets']}
            }):

            co_ids =list(
                set(cs_doc['relationships']['configurations']).intersection(
                    all_co_ids
                )
            )

            configuration_sets.append(
                ConfigurationSet(
                    configuration_ids=co_ids,
                    description=cs_doc['description'],
                    aggregated_info=self.configuration_type.aggregate_configuration_summaries(
                        self,
                        co_ids,
                        verbose=verbose
                    )
                )
            )

        return configuration_sets, property_ids


    # def apply_transformation(
    #     self,
    #     dataset_id,
    #     property_ids,
    #     configuration_ids,
    #     update_map,
    #     ):
    #     """
    #     This function works by looping over the properties that match the
    #     provided query and updating them by applying the updated rule. Fields
    #     from the linked configurations can also be used for the update rule if
    #     by setting configuration_fields.

    #     Example:

    #     .. code-block:: python

    #         # Convert energies to per-atom values
    #         database.apply_transformation(
    #             dataset_id=<dataset_id>,

    #             query={'_id': <property_ids>},
    #             update={
    #                 'property-name.energy':
    #                 lambda fv, doc: fv/doc['configuration']['nsites']
    #             }
    #         )

    #     Args:

    #         dataset_id (str):
    #             The ID of the dataset. Used as a safety measure to only update
    #             entries for the given dataset.

    #         property_ids (list or str):
    #             The IDs of the properties to be updated.

    #         update_map (dict):
    #             A dictionary where the keys are the name of a field to update
    #             (omitting "source-value"), and the values are callable functions
    #             that take the field value and property document as arguments.

    #         configuration_ids (list, default=None):
    #             The IDs of the configurations to use for each property update.
    #             Must be the same length as :code:`pr_ids`. Note that the fields
    #             of configuration :code:`co_ids[i]` will be accessible for the
    #             update command of property :code:`pr_ids[i]` using the
    #             :code:`configuration.<field>` notation. If None, applies the
    #             updates to the properties without using any configuration
    #             fields.

    #     Returns:

    #         update_results (dict):
    #             The results of a Mongo bulkWrite operation
    #     """

    #     dataset = self.get_dataset(dataset_id)['dataset']

    #     pipeline = [
    #         # Filter on the dataset properties
    #         {'$match': {'_id': {'$in': dataset.property_ids}}},
    #         # Filter on the specified properties
    #         {'$match': {'_id': {'$in': property_ids}}},
    #     ]

    #     if configuration_ids:
    #         # Attach the linked configuration documents
    #         pipeline.append(
    #             {'$lookup': {
    #                 'from': 'configurations',
    #                 'localField': 'relationships.configurations',
    #                 'foreignField': '_id',
    #                 'as': 'configuration'
    #             }}
    #         )
    #         pipeline.append(
    #             {'$unwind': '$configuration'}
    #         )
    #     else:
    #         configuration_ids = [None]*len(property_ids)

    #     pr_to_co_map = {p:c for p,c in zip(property_ids, configuration_ids)}

    #     updates = []
    #     for pr_doc in self.properties.aggregate(pipeline):
    #         link_cid = pr_to_co_map[pr_doc['_id']]

    #         # Only perform the operation for the desired configurations
    #         if (link_cid is None) or (pr_doc['configuration']['_id'] == link_cid):
    #             for key, fxn in update_map.items():
    #                 fv = pr_doc
    #                 missing = False
    #                 for k in key.split('.'):
    #                     if k in fv:
    #                         fv = fv[k]
    #                     else:
    #                         # Does not have necessary data
    #                         missing = True

    #                 if missing: continue

    #                 if isinstance(fv, dict):
    #                     # Handle case where "source-value" isn't at end of key
    #                     fv = fv['source-value']
    #                     key += '.source-value'

    #                 data = fxn(fv, pr_doc)

    #                 if isinstance(data, (np.ndarray, list)):
    #                     data = np.atleast_1d(data).tolist()
    #                 elif isinstance(data, (str, bool, int, float)):
    #                     pass
    #                 elif np.issubdtype(data.dtype, np.integer):
    #                     data = int(data)
    #                 elif np.issubdtype(data.dtype, np.float):
    #                     data = float(data)

    #                 updates.append(UpdateOne(
    #                     {'_id': pr_doc['_id']},
    #                     {'$set': {key: data}}
    #                 ))

    #     res = self.properties.bulk_write(updates, ordered=False)
    #     nmatch = res.bulk_api_result['nMatched']
    #     if nmatch:
    #         warnings.warn('Modified {} properties'.format(nmatch))

    #     return res


    def dataset_from_markdown(
        self,
        html_file_path,
        generator=False,
        verbose=False,
    ):
        """
        Loads a Dataset from a markdown file.

        Args:

            html_file_path (str):
                The full path to the markdown file

            generator (bool, default=False):
                If True, uses a generator when inserting data.

            verbose (bool, default=False):
                If True, prints progress bars

        Returns:

            dataset (Dataset):
                The Dataset object after adding it to the Database
        """

        base_path = os.path.split(html_file_path)[0]

        with open(html_file_path, 'r') as f:
            try:
                html = markdown.markdown(f.read(), extensions=['tables'])
            except:
                raise MarkdownFormatError(
                    "Markdown file could not be read by markdown.markdown()"
                )

        # Parse information from markdown file
        parser = DatasetParser()
        parser.feed(html)

        images = []
        storage_table = parser.get_data('Storage format')
        header = storage_table[0]
        for row in storage_table:

            # Check if already exists in Database
            if row[header.index('Format')] == 'mongo':
                return self.get_dataset(
                    row[header.index('File')], resync=True, verbose=verbose
                )

            # Else, need to build from scratch
            try:
                elements = [l.strip() for l in row[header.index('Elements')].split(',')]
            except:
                raise BadTableFormatting(
                    "Error when parsing 'Elements' column of 'Storage format' table"
                )

            # Load Configurations
            images.append(load_data(
                file_path=os.path.join(base_path, row[header.index('File')][0][1]),
                file_format=row[header.index('Format')],
                name_field=row[header.index('Name field')],
                elements=elements,
                default_name=parser.data['Name'],
                verbose=verbose
            ))

        images = itertools.chain.from_iterable(images)

        # Add Property definitions and load property_map
        property_map = {}
        for prop in parser.get_data('Properties')[1:]:
            pid         = prop[0][0]
            kim_field   = prop[1]
            ase_field   = prop[2]
            units       = prop[3]

            if units == 'None':
                units = None

            # pid, kim_field, ase_field, units = prop


            if pid in KIM_PROPERTIES:
                pname = definition = pid
            elif isinstance(pid, tuple):
                pname = pid[0]

                edn_path = os.path.abspath(os.path.join(base_path, pid[1]))
                definition = kim_edn.load(edn_path)

            definition['property-id'] = pname
            self.insert_property_definition(definition)

            pid_dict = property_map.setdefault(pname, {})

            if kim_field in pid_dict:
                raise BadTableFormatting(
                    "Duplicate property field found"
                )

            pid_dict[kim_field] = {
                'field': ase_field,
                'units': units
            }

        # Extract property settings
        property_settings = {}
        pso_table = parser.get_data('Property settings')
        header = pso_table[0]
        for row in pso_table[1:]:
            files = []
            if 'Files' in header:
                for ftup in row[header.index('Files')]:
                    # Files will be stored as hyperlink tuples
                    fpath = os.path.abspath(os.path.join(base_path, ftup[1]))
                    with open(fpath, 'r') as f:
                        files.append((
                            ftup[0],
                            '\n'.join([_.strip() for _ in f.readlines()])
                        ))

            property_settings[row[header.index('Property')]] = PropertySettings(
                method=row[header.index('Method')],
                description=row[header.index('Description')],
                labels=[
                    _.strip() for _ in row[header.index('Labels')].split(',')
                ] if 'Labels' in header else [],
                files=files,
            )

        ids = list(self.insert_data(
            images,
            property_map=property_map,
            property_settings=property_settings,
            generator=generator,
            verbose=verbose,
        ))

        all_co_ids, all_pr_ids = list(zip(*ids))

        # Extract configuration sets and trigger CS refresh
        cs_ids = []

        config_sets = parser.get_data('Configuration sets')
        header = config_sets[0]
        for row in config_sets[1:]:
            query = literal_eval(row[header.index('Query')])
            query['colabfit_id'] = {'$in': all_co_ids}

            co_ids = self.get_data(
                'configurations',
                fields='colabfit_id',
                query=query,
                ravel=True
            ).tolist()

            cs_id = self.insert_configuration_set(
                co_ids,
                description=row[header.index('Description')],
                verbose=True
            )

            cs_ids.append(cs_id)

        # Define the Dataset
        ds_id = self.insert_dataset(
            cs_ids=cs_ids,
            pr_ids=all_pr_ids,
            name='Mo_PRM2019',
            authors=parser.data['Authors'],
            links=parser.data['Links'],
            description=parser.data['Description'],
            verbose=verbose,
        )

        # Extract labels and trigger label refresh for configurations
        labels = parser.get_data('Configuration labels')
        header = labels[0]
        for row in labels[1:]:
            query = literal_eval(row[header.index('Query')])
            query['colabfit_id'] = {'$in': all_co_ids}

            self.apply_labels(
                dataset_id=ds_id,
                collection_name='configurations',
                query=query,
                labels=[
                    l.strip() for l in row[header.index('Labels')].split(',')
                ],
                verbose=True
            )

        return self.get_dataset(ds_id, resync=True, verbose=verbose)


    def dataset_to_markdown(
        self,
        ds_id,
        base_folder,
        html_file_name,
        data_file_name,
        data_format,
        name_field=ATOMS_NAME_FIELD,
        histogram_fields=None,
        yscale='linear',
        ):
        """
        Saves a Dataset and writes a properly formatted markdown file. In the
        case of a Dataset that has child Dataset objects, each child Dataset
        is written to a separate sub-folder.

        Args:

            ds_id (str):
                The ID of the dataset.

            base_folder (str):
                Top-level folder in which to save the markdown and data files

            html_file_name (str):
                Name of file to save markdown to

            data_file_name (str):
                Name of file to save configuration and properties to

            data_format (str, default='mongo'):
                Format to use for data file. If 'mongo', does not save the
                configurations to a new file, and instead adds the ID of the
                Dataset in the Mongo Database.

            name_field (str):
                The name of the field that should be used to generate
                configuration names

            histogram_fields (list, default=None):
                The property fields to include in the histogram plot. If None,
                plots all fields.

            yscale (str, default='linear'):
                Scaling to use for histogram plotting
        """

        template = \
"""
# Summary
|Chemical systems|Element ratios|# of properties|# of configurations|# of atoms|
|---|---|---|---|---|
|{}|{}|{}|{}|{}|

# Name

{}

# Authors

{}

# Links

{}

# Description

{}

# Storage format

|Elements|File|Format|Name field|
|---|---|---|---|
| {} | {} | {} | {} |

# Properties

|Property|KIM field|ASE field|Units
|---|---|---|---|
{}

# Property settings

|ID|Method|Description|Labels|Files|
|---|---|---|---|---|
{}

# Configuration sets

|ID|Description|# of structures| # of atoms|
|---|---|---|---|
{}

# Configuration labels

|Labels|Counts|
|---|---|
{}

# Figures
![The results of plot_histograms](histograms.png)
"""

        if not os.path.isdir(base_folder):
            os.mkdir(base_folder)

        html_file_name = os.path.join(base_folder, html_file_name)

        dataset = self.get_dataset(ds_id)['dataset']

        definition_files = {}
        for pname in dataset.aggregated_info['property_types']:
            definition = self.get_property_definition(pname)

            def_fpath = os.path.join(base_folder, f'{pname}.edn')

            json.dump(definition, open(def_fpath, 'w'))

            definition_files[pname] = def_fpath

        property_map = {}
        for pr_doc in self.property_instances.find(
            {'colabfit_id': {'$in': dataset.property_ids}}
            ):
            if pr_doc['type'] not in property_map:
                property_map[pr_doc['type']] = {
                    f: {
                        'field': f,
                        'units': v['source-unit'] if 'source-unit' in v else None
                    }
                    for f,v in pr_doc[pr_doc['type']].items()
                }

        agg_info = dataset.aggregated_info

        # TODO: property settings should populate the MD file table

        # property_settings = {}
        # for pso_doc in self.property_settings.find(
        #     {'relationships.properties': {'$in': dataset.property_ids}}
        #     ):
        #     property_settings[pso_doc['_id']] = self.get_property_settings(
        #         pso_doc['_id']
        #     )

        property_settings = list(
            self.property_settings.find(
                {'relationships.property_instances': {'$in': dataset.property_ids}}
            )
        )

        # Build Property Settings table

        ps_table_lines = {}
        for ps_doc in property_settings:
            ps_tup = ('settings', )
            ps_table.append('| {} | {} | {} | {} | {} |'.format(
                pso_id,
                pso.method,
                pso.description,
                ', '.join(pso.labels),
                ', '.join('[{}]({})'.format(f, f) for f in pso.files)
            ))


        for pr_doc in self.property_instances.aggregate([
                {'$match': {'$in': dataset.property_ids}},
                {'$lookup': {
                    'from': 'property_settings',
                    'localField': 'relationships.property_settings',
                    'foreignField': '_id',
                    'as': 'linked_settings'
                }},
            ]):

            for ps_doc in pr_doc['linked_settings']:
                pass

        # TODO: get the types of the properties linked to the PSs

        configuration_sets = {
            csid: self.get_configuration_set(csid)['configuration_set']
            for csid in dataset.configuration_set_ids
        }

        # Write the markdown file
        with open(html_file_name, 'w') as html:

            formatting_arguments = []

            # Summary
            formatting_arguments.append(', '.join(agg_info['chemical_systems']))

            tmp = []
            for e, er in agg_info['total_elements_ratios'].items():
                tmp.append('{} ({:.1f}%)'.format(e, er*100))

            formatting_arguments.append(', '.join(tmp))

            formatting_arguments.append(sum(agg_info['property_types_counts']))
            formatting_arguments.append(agg_info['nconfigurations'])
            formatting_arguments.append(agg_info['nsites'])

            # Name
            formatting_arguments.append(dataset.name)

            # Authors
            formatting_arguments.append('\n\n'.join(dataset.authors))

            # Links
            formatting_arguments.append('\n\n'.join(dataset.links))

            # Description
            formatting_arguments.append(dataset.description)

            # Storage format
            formatting_arguments.append(', '.join(agg_info['elements']))

            if data_format == 'mongo':
                formatting_arguments.append(ds_id)
            else:
                formatting_arguments.append(
                    '[{}]({})'.format(data_file_name, data_file_name)
                )

            formatting_arguments.append(data_format)

            formatting_arguments.append(name_field)

            tmp = []
            for pid, fdict in property_map.items():
                for f,v in fdict.items():
                    tmp.append(
                        '| {} | {} | {} | {}'.format(
                            '[{}]({})'.format(pid, definition_files[pid]),
                            f,
                            v['field'],
                            v['units']
                        )
                    )

            formatting_arguments.append('\n'.join(tmp))

            tmp = []
            for pso_id, pso in property_settings.items():
                tmp.append('| {} | {} | {} | {} | {} |'.format(
                    pso_id,
                    pso.method,
                    pso.description,
                    ', '.join(pso.labels),
                    ', '.join('[{}]({})'.format(f, f) for f in pso.files)
                ))

            formatting_arguments.append('\n'.join(tmp))

            tmp = []
            for cs_id, cs in configuration_sets.items():
                tmp.append('| {} | {} | {} | {} |'.format(
                    cs_id,
                    cs.description,
                    cs.aggregated_info['nconfigurations'],
                    cs.aggregated_info['nsites']
                ))

            formatting_arguments.append('\n'.join(tmp))

            tmp = []
            for l, lc in zip(
                dataset.aggregated_info['configuration_labels'], dataset.aggregated_info['configuration_labels_counts']
                ):

                tmp.append('| {} | {} |'.format(l, lc))

            formatting_arguments.append('\n'.join(tmp))

            html.write(template.format(*formatting_arguments))


        # Save figures
        if histogram_fields is None:
            histogram_fields = dataset.aggregated_info['property_fields']

        if len(histogram_fields) > 0:
            fig = self.plot_histograms(
                histogram_fields,
                ids=dataset.property_ids,
                yscale=yscale,
                method='matplotlib'
            )

            plt.savefig(os.path.join(base_folder, 'histograms.png'))
            plt.close()

        # Copy any PSO files
        all_file_names = []
        for pso_id, pso in property_settings.items():
            for fi, f in enumerate(pso.files):
                new_name = os.path.join(
                    base_folder,
                    pso_id + '_' + os.path.split(f)[-1]
                )
                shutil.copyfile(f, new_name)

                all_file_names.append(new_name)
                pso.files[fi] = new_name

        if data_format == 'xyz':
            data_format = 'extxyz'

        if data_format != 'mongo':
            data_file_name = os.path.join(base_folder, data_file_name)

            images = self.get_configurations(
                configuration_ids=list(set(itertools.chain.from_iterable(
                    cs.configuration_ids for cs in configuration_sets.values()
                ))),
                attach_settings=True,
                attach_properties=True,
                generator=True,
            )

            ase_write(
                data_file_name,
                images=images,
                format=data_format,
            )

    def export_dataset(self, ds_id, output_folder, fmt, mode, verbose=False):
        """
        Exports the dataset whose :code:`colabfit_id` matches :code:`ds_id` to
        the given format.

        Args:

            ds_id (str):
                An ID matching the form DS_XXXXXXXXXXXX_XXX

            output_folder (str):
                The path to a folder in which to save the dataset. Database
                contents will be save under
                :code:`<output_folder>/database.<fmt>`, and all other files
                (property settings files, property definitions, etc.) will be
                saved as :code:`<output_folder>/<file_name>`.

            fmt (str):
                The format to which to export the data. Supported formats:
                ['hdf5'].

            mode (str):
                'r', 'w', or 'a'

            verbose (bool, default=True):
                If True, prints progress bar
        """

        # Check if folders exist
        path = os.path.join(output_folder)
        if not os.path.isdir(path):
            os.mkdir(path)

        path = os.path.join(output_folder, 'property_definitions')
        if not os.path.isdir(path):
            os.mkdir(path)

        path = os.path.join(output_folder, 'property_settings_files')
        if not os.path.isdir(path):
            os.mkdir(path)

        supported_formats = ['hdf5']
        if fmt not in supported_formats:
            raise RuntimeError(
                f"The only supported formats are {supported_formats}"
            )

        ds_doc = self.datasets.find_one({'colabfit_id': ds_id})

        configuration_ids = []

        for cs_id in ds_doc['relationships']['configuration_sets']:
            configuration_ids += self.get_configuration_set(
                cs_id
            )['configuration_set'].configuration_ids

        property_ids = ds_doc['relationships']['property_instances']

        # Write the property definitions to files
        prop_definitions = {}
        for pd_name in ds_doc['aggregated_info']['property_types']:
            pd_doc = self.get_property_definition(pd_name)['definition']

            pd_path = os.path.join(
                output_folder, 'property_definitions', f'{pd_name}.json'
            )

            prop_definitions[pd_name] = pd_doc

            with open(pd_path, 'w') as pd_file:
                json.dump(pd_doc, pd_file, indent=4)

        if fmt == 'hdf5':

            hdf5_path = os.path.join(output_folder, f'{ds_id}.hdf5')
            with h5py.File(hdf5_path, mode) as outfile:
                # Build all groups

                pi_coll_group = outfile.create_group(_PROPS_COLLECTION)
                ps_coll_group = outfile.create_group(_PROPSETTINGS_COLLECTION)
                co_coll_group = outfile.create_group(_CONFIGS_COLLECTION)
                cs_coll_group = outfile.create_group(_CONFIGSETS_COLLECTION)

                # Write dataset info
                outfile.attrs['description'] = ds_doc['description']

                outfile.attrs.create(
                    'authors',
                    np.array(ds_doc['authors'], dtype=STRING_DTYPE_SPECIFIER)
                )

                outfile.attrs.create(
                    'links',
                    np.array(ds_doc['links'], dtype=STRING_DTYPE_SPECIFIER)
                )

                # TODO: decide if you want to export aggregated info too
                # info_group = outfile.create_group('aggregated_info')

                # for k,v in ds_doc['aggregated_info'].items():
                #     info_group.create_dataset(k, data=v)

                # Write the configurations
                for co_doc in self.configurations.find(
                        {'colabfit_id': {'$in': configuration_ids}}
                    ):

                    co_group = co_coll_group.create_group(co_doc['colabfit_id'])

                    co_group.create_dataset(
                        'names',
                        data=np.array(co_doc['names'], dtype=STRING_DTYPE_SPECIFIER)
                    )

                    co_group.create_dataset(
                        'labels',
                        data=np.array(co_doc['labels'], dtype=STRING_DTYPE_SPECIFIER)
                    )

                    co_group.create_dataset(
                        'relationships.property_instances',
                        data=np.array(co_doc['relationships']['property_instances'], dtype=STRING_DTYPE_SPECIFIER)
                    )

                    co_group.create_dataset(
                        'relationships.configuration_sets',
                        data=np.array(co_doc['relationships']['configuration_sets'], dtype=STRING_DTYPE_SPECIFIER)
                    )

                    for key in self.configuration_type.unique_identifier_kw:
                        co_group.create_dataset(
                            key,
                            dtype=self.configuration_type.unique_identifier_kw_types[key],
                            data=co_doc[key]
                        )

                # Write property instances
                ps_ids = []
                for pi_doc in self.property_instances.find(
                        {'colabfit_id': {'$in': property_ids}}
                    ):
                    pi_group = pi_coll_group.create_group(pi_doc['colabfit_id'])

                    pi_group.create_dataset(
                        'type',
                        data=np.array(pi_doc['type'],
                        dtype=STRING_DTYPE_SPECIFIER),
                    )

                    pi_group.create_dataset(
                        'methods',
                        data=np.array(pi_doc['methods'],
                        dtype=STRING_DTYPE_SPECIFIER),
                    )

                    pi_group.create_dataset(
                        'labels',
                        data=np.array(pi_doc['labels'],
                        dtype=STRING_DTYPE_SPECIFIER),
                    )

                    pi_group.create_dataset(
                        'relationships.configurations',
                        data=np.array(pi_doc['relationships']['configurations'],
                        dtype=STRING_DTYPE_SPECIFIER),
                    )

                    pi_group.create_dataset(
                        'relationships.property_settings',
                        data=np.array(pi_doc['relationships']['property_settings'],
                        dtype=STRING_DTYPE_SPECIFIER),
                    )

                    ps_ids += pi_doc['relationships']['property_settings']

                    data_group = pi_group.create_group(pi_doc['type'])

                    for key, value in pi_doc[pi_doc['type']].items():
                        dtype = prop_definitions[pi_doc['type']][key]['type']
                        if dtype == 'string':
                            dtype = STRING_DTYPE_SPECIFIER

                        data_group.create_dataset(
                            key,
                            dtype=dtype,
                            data=value['source-value'],
                        )

                # Write property settings
                ps_ids = list(set(ps_ids))
                for ps_doc in self.property_settings.find(
                    {'colabfit_id': {'$in': ps_ids}}
                    ):

                    ps_group = ps_coll_group.create_group(ps_doc['colabfit_id'])

                    ps_group.attrs['description'] = ps_doc['description']
                    ps_group.attrs['method'] = ps_doc['method']
                    ps_group.attrs.create(
                        'labels',
                        np.array(ps_doc['labels'], dtype=STRING_DTYPE_SPECIFIER)
                    )

                    for fname, fcontents in ps_doc['files']:
                        with open(
                                os.path.join(
                                    output_folder, 'property_settings_files', fname
                                ),
                                'w'
                            ) as fpointer:

                            fpointer.write(fcontents)

                # Write configuration sets
                for cs_doc in self.configuration_sets.find(
                        {'colabfit_id': {
                                '$in':
                                ds_doc['relationships']['configuration_sets']
                            }
                        },
                    ):

                    cs_group = cs_coll_group.create_group(cs_doc['colabfit_id'])

                    cs_group.attrs['description'] = cs_doc['description']
                    cs_group.create_dataset(
                        'relationships.configurations',
                        data=np.array(cs_doc['relationships']['configurations'],
                        dtype=STRING_DTYPE_SPECIFIER),
                    )

# TODO: May need to make more Configuration "type" agnostic
def load_data(
    file_path,
    file_format,
    name_field,
    elements,
    default_name='',
    labels_field=None,
    reader=None,
    glob_string=None,
    generator=True,
    verbose=False,
    **kwargs,
    ):
    """
    Loads a list of Configuration objects.

    Args:
        file_path (str):
            Path to the file or folder containing the data

        file_format (str):
            A string for specifying the type of Converter to use when loading
            the configurations. Allowed values are 'xyz', 'extxyz', 'cfg', or
            'folder'.

        name_field (str):
            Key name to use to access `ase.Atoms.info[<name_field>]` to
            obtain the name of a configuration one the atoms have been
            loaded from the data file. Note that if
            `file_format == 'folder'`, `name_field` will be set to 'name'.

        elements (list):
            A list of strings of element types

        default_name (list):
            Default name to be used if `name_field==None`.

        labels_field (str):
            Key name to use to access `ase.Atoms.info[<labels_field>]` to
            obtain the labels that should be applied to the configuration. This
            field should contain a comma-separated list of strings

        reader (callable):
            An optional function for loading configurations from a file. Only
            used for `file_format == 'folder'`

        glob_string (str):
            A string to use with `Path(file_path).rglob(glob_string)` to
            generate a list of files to be passed to `self.reader`. Only used
            for `file_format == 'folder'`.

        generator (bool, default=True):
            If True, returns a generator of Configurations. If False, returns a
            list.

        verbose (bool):
            If True, prints progress bar.

    All other keyword arguments will be passed with
    `converter.load(..., **kwargs)`
    """

    if file_format == 'folder':
        if reader is None:
            raise RuntimeError(
                "Must provide a `reader` function when `file_format=='folder'`"
            )

        if glob_string is None:
            raise RuntimeError(
                "Must provide `glob_string` when `file_format=='folder'`"
            )


        converter = FolderConverter(reader)

        results = converter.load(
            file_path,
            name_field=name_field,
            elements=elements,
            default_name=default_name,
            labels_field=labels_field,
            glob_string=glob_string,
            verbose=verbose,
            **kwargs,
        )

    elif file_format in ['xyz', 'extxyz', 'cfg']:
        if file_format in ['xyz', 'extxyz']:
            converter = EXYZConverter()
        elif file_format == 'cfg':
            converter = CFGConverter()

        results = converter.load(
            file_path,
            name_field=name_field,
            elements=elements,
            default_name=default_name,
            labels_field=labels_field,
            verbose=verbose,
        )
    else:
        raise RuntimeError(
            "Invalid `file_format`. Must be one of "\
                "['xyz', 'extxyz', 'cfg', 'folder']"
        )

    return results if generator else list(results)

# Moved out of static method to avoid changing insert_data* methods
# Could consider changing in the future
def _build_c_update_doc(configuration):
    cid = ID_FORMAT_STRING.format('CO', hash(configuration), 0)
    processed_fields = configuration.configuration_summary()
    c_update_doc = {
        '$setOnInsert' : {
            'colabfit_id': cid,
        },
        '$set': {
            'last_modified': datetime.datetime.now().strftime('%Y-%m-%dT%H:%M:%SZ')
        },
        '$addToSet': {
            'names': {
                '$each': list(configuration.info[ATOMS_NAME_FIELD])
            },
            'labels': {
                '$each': list(configuration.info[ATOMS_LABELS_FIELD])
            },
            'relationships.property_instances': {
                '$each': []
            }
        }
    }
    c_update_doc['$setOnInsert'].update({k: v.tolist() for k, v in configuration.unique_identifiers.items()})
    c_update_doc['$setOnInsert'].update({k: v for k, v in processed_fields.items()})
    return c_update_doc, cid

class ConcatenationException(Exception):
    pass

class InvalidGroupError(Exception):
    pass

class MissingEntryError(Exception):
    pass

class DuplicateDefinitionError(Exception):
    pass
<|MERGE_RESOLUTION|>--- conflicted
+++ resolved
@@ -655,12 +655,8 @@
                             {'colabfit_id': ps_id},
                             ps_update_doc,
                             upsert=True,
-<<<<<<< HEAD
                             hint='colabfit_id'
-                        ))
-=======
                         )
->>>>>>> 68e8f981
 
                         methods.append(ps.method)
                         labels += list(ps.labels)
@@ -715,12 +711,8 @@
                         {'colabfit_id': pid},
                         p_update_doc,
                         upsert=True,
-<<<<<<< HEAD
                         hint='colabfit_id',
-                    ))
-=======
                     )
->>>>>>> 68e8f981
 
                     c_update_doc['$addToSet']['relationships.property_instances']['$each'].append(
                         pid
@@ -728,20 +720,11 @@
 
                     yield (cid, pid)
 
-<<<<<<< HEAD
-            config_docs.append(
-                UpdateOne(
-                    {'colabfit_id': cid},
-                    c_update_doc,
-                    upsert=True,
-                    hint='colabfit_id',
-                    )
-=======
             coll_configurations.update_one(
                 {'colabfit_id': cid},
                 c_update_doc,
-                upsert=True
->>>>>>> 68e8f981
+                upsert=True,
+                hint='colabfit_id',
             )
 
             if not pid:
