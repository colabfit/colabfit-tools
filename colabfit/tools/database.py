import os
import json
import shutil
import markdown
import datetime
import warnings
import itertools
import numpy as np
from tqdm import tqdm
import multiprocessing
from copy import deepcopy
from hashlib import sha512
from getpass import getpass
from ast import literal_eval
from functools import partial
from pymongo import MongoClient, UpdateOne
import plotly.graph_objects as go
from plotly.subplots import make_subplots
import matplotlib.pyplot as plt
from ase.io import write as ase_write

import kim_edn
from kim_property.definition import check_property_definition
from kim_property.definition import PROPERTY_ID as VALID_KIM_ID
from kim_property.create import KIM_PROPERTIES

from colabfit import (
    HASH_LENGTH,
    HASH_SHIFT,
    ID_FORMAT_STRING,
    _CONFIGS_COLLECTION, _PROPS_COLLECTION, _PROPSETTINGS_COLLECTION,
    _CONFIGSETS_COLLECTION, _PROPDEFS_COLLECTION, _DATASETS_COLLECTION,
    ATOMS_NAME_FIELD, ATOMS_LABELS_FIELD, ATOMS_LAST_MODIFIED_FIELD
)
from colabfit.tools.configuration import BaseConfiguration
from colabfit.tools.property import Property
from colabfit.tools.configuration_set import ConfigurationSet
from colabfit.tools.converters import CFGConverter, EXYZConverter, FolderConverter
from colabfit.tools.dataset import Dataset
from colabfit.tools.property_settings import PropertySettings
from colabfit.tools.dataset_parser import (
    DatasetParser, MarkdownFormatError, BadTableFormatting
)

class MongoDatabase(MongoClient):
    """
    A MongoDatabase stores all of the data in Mongo documents, and
    provides additinal functionality like filtering and optimized queries.

    The Mongo database has the following structure

    .. code-block:: text

        /configurations
            _id
            colabfit_id
            atomic_numbers
            positions
            cell
            pbc
            names
            labels
            elements
            nelements
            elements_ratios
            chemical_formula_reduced
            chemical_formula_anonymous
            chemical_formula_hill
            nsites
            dimension_types
            nperiodic_dimensions
            latice_vectors
            last_modified
            relationships
                properties
                configuration_sets

        /property_definitions
            _id
            colabfit_id
            definition

        /properties
            _id
            colabfit_id
            type
            property_name
                each field in the property definition
            methods
            labels
            last_modified
            relationships
                property_settings
                configurations

        /property_settings
            _id
            colabfit_id
            method
            decription
            labels
            files
                file_name
                file_contents
            relationships
                properties

        /configuration_sets
            _id
            colabfit_id
            last_modified
            aggregated_info
                (from configurations)
                nconfigurations
                nsites
                nelements
                chemical_systems
                elements
                individual_elements_ratios
                total_elements_ratios
                labels
                labels_counts
                chemical_formula_reduced
                chemical_formula_anonymous
                chemical_formula_hill
                nperiodic_dimensions
                dimension_types
            relationships
                configurations
                datasets

        /datasets
            _id
            colabfit_id
            last_modified
            aggregated_info
                (from configuration sets)
                nconfigurations
                nsites
                nelements
                chemical_systems
                elements
                individual_elements_ratios
                total_elements_ratios
                configuration_labels
                configuration_labels_counts
                chemical_formula_reduced
                chemical_formula_anonymous
                chemical_formula_hill
                nperiodic_dimensions
                dimension_types

                (from properties)
                property_types
                property_fields
                methods
                methods_counts
                property_labels
                property_labels_counts
            relationships
                properties
                configuration_sets

    Attributes:

        database_name (str):
            The name of the Mongo database

        configurations (Collection):
            A Mongo collection of configuration documents

        properties (Collection):
            A Mongo collection of property documents

        property_definitions (Collection):
            A Mongo collection of property definitions

        property_settings (Collection):
            A Mongo collection of property setting documents

        configuration_sets (Collection):
            A Mongo collection of configuration set documents

        datasets (Collection):
            A Mongo collection of dataset documents
    """
    # TODO: Should database be instantiated with nprocs, or should it be passed in as an
    #       argument to methods in which this would be relevant
    def __init__(
        self, database_name, configuration_type=BaseConfiguration, nprocs=1, uri=None,
        drop_database=False, user=None, pwrd=None, port=27017,
        *args, **kwargs
        ):
        """
        Args:

            database_name (str):
                The name of the database

            configuration_type (Configuration, default=BaseConfiguration):
                The configuration type that will be stored in the database.

            nprocs (int):
                The size of the processor pool

            uri (str):
                The full Mongo URI

            drop_database (bool, default=False):
                If True, deletes the existing Mongo database.

            user (str, default=None):
                Mongo server username

            pwrd (str, default=None):
                Mongo server password

            port (int, default=27017):
                Mongo server port number

            *args, **kwargs (list, dict):
                All additional arguments will be passed directly to the
                MongoClient constructor.


        """
        self.configuration_type = configuration_type
        self.uri  = uri
        self.login_args = args
        self.login_kwargs = kwargs

        self.user = user
        self.pwrd = pwrd
        self.port = port

        if self.uri is not None:
            super().__init__(self.uri, *args, **kwargs)
        else:
            if user is None:
                super().__init__('localhost', self.port, *args, **kwargs)
            else:
                super().__init__(
                    'mongodb://{}:{}@localhost:{}/'.format(
                        self.user, self.pwrd, self.port, *args, **kwargs
                    )
                )

        self.database_name = database_name

        if drop_database:
            self.drop_database(database_name)

        self.configurations         = self[database_name][_CONFIGS_COLLECTION]
        self.property_instances     = self[database_name][_PROPS_COLLECTION]
        self.property_definitions   = self[database_name][_PROPDEFS_COLLECTION]
        self.property_settings      = self[database_name][_PROPSETTINGS_COLLECTION]
        self.configuration_sets     = self[database_name][_CONFIGSETS_COLLECTION]
        self.datasets               = self[database_name][_DATASETS_COLLECTION]

        self.nprocs = nprocs


    def insert_data(
        self,
        configurations,
        property_map=None,
        transform=None,
        generator=False,
        verbose=True
        ):
        """
        A wrapper to Database.insert_data() which also adds important queryable
        metadata about the configurations into the Client's server.

        Note that when adding the data, the Mongo server will store the
        bi-directional relationships between the data. For example, a property
        will point to its configurations, but those configurations will also
        point back to any linked properties.

        Args:

            configurations (list or Configuration):
                The list of configurations to be added.

            property_map (dict):
                A dictionary that is used to specify how to load a defined
                property off of a configuration. Note that the top-level keys in
                the map must be the names of properties that have been
                previously defined using
                :meth:`~colabfit.tools.database.Database.add_property_definition`.

                Example:

                    .. code-block:: python

                        property_map = {
                            'energy-forces-stress': {
                                # ColabFit name: {'field': ASE field name, 'units': str}
                                'energy':   {'field': 'energy',  'units': 'eV'},
                                'forces':   {'field': 'forces',  'units': 'eV/Ang'},
                                'stress':   {'field': 'virial',  'units': 'GPa'},
                                'per-atom': {'field': 'per-atom', 'units': None},

                                '_settings': {
                                    'method': 'VASP',
                                    'description': 'A static VASP calculation',
                                    'files': None,
                                    'labels': ['Monkhorst-Pack'],

                                    'xc-functional': {'field': 'xcf', 'units': None}
                                }
                            }
                        }


                If None, only loads the configuration information (atomic
                numbers, positions, lattice vectors, and periodic boundary
                conditions).

                The '_settings' key is a special key that can be used to specify
                the contents of a PropertySettings object that will be
                constructed and linked to each associated property instance.

            transform (callable, default=None):
                If provided, `transform` will be called on each configuration in
                :code:`configurations` as :code:`transform(configuration)`.
                Note that this happens before anything else is done. `transform`
                should modify the Configuration in-place.

            generator (bool, default=False):
                If True, returns a generator of the results; otherwise returns
                a list. If True, uses :code:`update_one` instead of
                :code:`bulk_write` to avoid having to store update documents in
                memory.

            verbose (bool, default=False):
                If True, prints a progress bar

        Returns:

            ids (list):
                A list of (config_id, property_id) tuples of the inserted data.
                If no properties were inserted, then property_id will be None.

        """

        if self.uri is not None:
            mongo_login = self.uri
        else:
            if self.user is None:
                mongo_login = self.port
            else:
                mongo_login = 'mongodb://{}:{}@localhost:{}/'.format(
                    self.user, self.pwrd, self.port
                )

        if property_map is None:
            property_map = {}

        ignore_keys = {
            'property-id', 'property-title', 'property-description',
            'last_modified', 'definition', '_id', 'colabfit_id', '_settings',
            'property-name',
        }

        # Sanity checks for property map
        for pname, pdict_list in property_map.items():
            pd_doc = self.property_definitions.find_one({
                'definition.property-name': pname
            })

            if pd_doc:
                # property_field_name, {'ase_field': ..., 'units': ...}
                for pdict in pdict_list:
                    for k, pd in pdict.items():
                        if k in ignore_keys:
                            continue

                        if k not in pd_doc['definition']:
                            warnings.warn(
                                'Provided field "{}" in property_map does not match '\
                                'property definition'.format(k)
                            )

                        if ('field' not in pd) or (pd['field'] is None):
                            raise RuntimeError(
                                "Must specify all 'field' sections in property_map"
                            )

                        if 'units' not in pd:
                            raise RuntimeError(
                                "Must specify all 'units' sections in "\
                                "property_map. Set value to None if no units."
                            )
            else:
                warnings.warn(
                    'Property name "{}" in property_map does not have an '\
                    'existing definition in the database.'.format(pname)
                )

        if generator:
            return self._insert_data_generator(
                mongo_login=mongo_login,
                login_args=self.login_args,
                login_kwargs=self.login_kwargs,
                database_name=self.database_name,
                configurations=configurations,
                property_map=property_map,
                transform=transform,
                verbose=verbose
            )
        else:
            configurations = list(configurations)

            n = len(configurations)
            k = self.nprocs

            split_configs = [
                configurations[i*(n//k)+min(i, n%k):(i+1)*(n//k)+min(i+1, n%k)]
                for i in range(k)
            ]

            pfunc = partial(
                self._insert_data,
                mongo_login=mongo_login,
                database_name=self.database_name,
                property_map=property_map,
                transform=transform,
                verbose=verbose
            )

            pool = multiprocessing.Pool(self.nprocs)

            return list(itertools.chain.from_iterable(
                pool.map(pfunc, split_configs)
            ))

    @staticmethod
    def _insert_data_generator(
        configurations, database_name,
        mongo_login,
        login_args,
        login_kwargs,
        property_map=None, transform=None,
        verbose=False
        ):

        if isinstance(mongo_login, int):
            client = MongoClient(
                'localhost', mongo_login, *login_args, **login_kwargs
            )
        else:
            client = MongoClient(mongo_login, *login_args, **login_kwargs)

        coll_configurations         = client[database_name][_CONFIGS_COLLECTION]
        coll_properties             = client[database_name][_PROPS_COLLECTION]
        coll_property_definitions   = client[database_name][_PROPDEFS_COLLECTION]
        coll_property_settings      = client[database_name][_PROPSETTINGS_COLLECTION]

        if isinstance(configurations, BaseConfiguration):
            configurations = [configurations]

        if property_map is None:
            property_map = {}

        property_definitions = {}
        for pname in property_map:
            doc = coll_property_definitions.find_one({
                'definition.property-name': pname
            })

            if doc is None:
                raise RuntimeError(
                    "Property definition '{}' does not exist. "\
                    "Use insert_property_definition() first".format(pname)
                )
            else:
                property_definitions[pname] = doc['definition']

        ignore_keys = {
            'property-id', 'property-title', 'property-description',
            'last_modified', 'definition', '_id', 'colabfit_id', '_settings',
            'property-name',
        }

        expected_keys = {
            pname: [set(
                # property_map[pname][f]['field']
                pmap[f]['field']
                for f in property_definitions[pname].keys() - ignore_keys
                if property_definitions[pname][f]['required']
            ) for pmap in property_map[pname]]
            for pname in property_map
        }

        config_docs     = []
        property_docs   = []
        settings_docs   = []

        # Add all of the configurations into the Mongo server
        ai = 1
        # TODO: rename atoms
        for atoms in tqdm(
            configurations,
            desc='Preparing to add configurations to Database',
            disable=not verbose,
            ):

            if transform:
                transform(atoms)


            c_update_doc, cid = _build_c_update_doc(atoms)

            #Old Method processed_fields = process_species_list(atoms)
            # Add if doesn't exist, else update (since last-modified changed)
            '''
            c_update_doc =  {  # update document
                    '$setOnInsert': {
                        '_id': cid,
                        'atomic_numbers': atoms.get_atomic_numbers().tolist(),
                        'positions': atoms.get_positions().tolist(),
                        'cell': np.array(atoms.get_cell()).tolist(),
                        'pbc': atoms.get_pbc().astype(int).tolist(),
                        'elements': processed_fields['elements'],
                        'nelements': processed_fields['nelements'],
                        'elements_ratios': processed_fields['elements_ratios'],
                        'chemical_formula_reduced': processed_fields['chemical_formula_reduced'],
                        'chemical_formula_anonymous': processed_fields['chemical_formula_anonymous'],
                        'chemical_formula_hill': atoms.get_chemical_formula(),
                        'nsites': len(atoms),
                        'dimension_types': atoms.get_pbc().astype(int).tolist(),
                        'nperiodic_dimensions': int(sum(atoms.get_pbc())),
                        'lattice_vectors': np.array(atoms.get_cell()).tolist(),
                    },
                    '$set': {
                        'last_modified': datetime.datetime.now().strftime('%Y-%m-%dT%H:%M:%SZ')
                    },
                    '$addToSet': {
                        'names': {
                            '$each': list(atoms.info[ATOMS_NAME_FIELD])
                        },
                        'labels': {
                            '$each': list(atoms.info[ATOMS_LABELS_FIELD])
                        },
                        'relationships.properties': {
                            '$each': []
                        }
                    }
                }
'''
            # TODO: Make Configuration "type" agnostic->Possible all types may not have info/arrays
            #       but could enforce this.
            available_keys = set().union(atoms.info.keys(), atoms.arrays.keys())

            pid = None

            new_pids = []
            for pname, pmap_list in property_map.items():
                for pmap_i, pmap in enumerate(pmap_list):
                    pmap_copy = dict(pmap)
                    if '_settings' in pmap_copy:
                        del pmap_copy['_settings']

                    # Pre-check to avoid having to delete partially-added properties
                    missing_keys = expected_keys[pname][pmap_i] - available_keys
                    if missing_keys:
                        # warnings.warn(
                        #     "Configuration is missing keys {} for Property"\
                        #     "Instance construction. Available keys: {}. "\
                        #     "Skipping".format(
                        #         missing_keys, available_keys
                        #     )
                        # )
                        continue

                    prop = Property.from_definition(
                        definition=property_definitions[pname],
                        configuration=atoms,
                        property_map=pmap_copy
                    )

                    pid = ID_FORMAT_STRING.format('PI', hash(prop), 0)

                    new_pids.append(pid)

                    labels = []
                    methods = []
                    settings_ids = []

                    # Attach property settings, if any were given
                    if '_settings' in pmap:
                        pso_map = pmap['_settings']

                        all_ps_fields = set(pso_map.keys()) - {
                            'method', 'description', 'files', 'labels'
                        }

                        # ps_not_required = {
                        #     psk for psk in all_ps_fields if not pso_map[psk]['required']
                        # }

                        # ps_missing_keys = all_ps_fields  - available_keys - ps_not_required

                        # if not ps_missing_keys:
                        #     # Has all of the required PS keys

                        gathered_fields = {}
                        for ps_field in all_ps_fields:
                            psf_key = pso_map[ps_field]['field']

                            if ps_field in atoms.info:
                                v = atoms.info[psf_key]
                            elif ps_field in atoms.arrays:
                                v = atoms.arrays[psf_key]
                            else:
                                # No keys are required; ignored if missing
                                continue

                            gathered_fields[ps_field] = {
                                # 'required': pso_map[ps_field]['required'],
                                'source-value': v,
                                'source-unit':  pso_map[ps_field]['units'],
                            }

                        ps = PropertySettings(
                            method=pso_map['method'] if 'method' in pso_map else None,
                            description=pso_map['description'] if 'description' in pso_map else None,
                            files=pso_map['files'] if 'files' in pso_map else None,
                            labels=pso_map['labels'] if 'labels' in pso_map else None,
                            fields=gathered_fields,
                        )

                        ps_id = ID_FORMAT_STRING.format('PS', hash(ps), 0)

                        ps_set_on_insert = {
                            'colabfit_id': ps_id,
                            'method':       ps.method,
                            'description': ps.description,
                            'files':       ps.files,
                        }

                        for gf, gf_dict in gathered_fields.items():
                            if isinstance(gf_dict['source-value'], (int, float, str)):
                                # Add directly
                                ps_set_on_insert[gf] = {
                                    'source-value': gf_dict['source-value']
                                }
                            else:
                                # Then it's array-like and should be converted to a list
                                ps_set_on_insert[gf] = {
                                    'source-value': np.atleast_1d(
                                        gf_dict['source-value']
                                    ).tolist()
                                }

                            if 'source-unit' in gf_dict:
                                ps_set_on_insert[gf]['source-unit'] = gf_dict['source-unit']

                        ps_update_doc =  {  # update document
                                '$setOnInsert': ps_set_on_insert,
                                '$set': {
                                    'last_modified': datetime.datetime.now().strftime('%Y-%m-%dT%H:%M:%SZ')
                                },
                                '$addToSet': {
                                    'labels': {
                                        '$each': list(ps.labels)
                                    },
                                    'relationships.properties': {
                                        '$each': [pid]
                                    }
                                }
                            }

                        settings_docs.append(UpdateOne(
                            {'colabfit_id': ps_id},
                            ps_update_doc,
                            upsert=True,
                        ))

                        methods.append(ps.method)
                        labels += list(ps.labels)
                        settings_ids.append(ps_id)

                    # Prepare the property instance EDN document
                    setOnInsert = {}
                    # for k in property_map[pname]:
                    for k in pmap:
                        if k not in prop.keys():
                            # To allow for missing non-required keys.
                            # Required keys checked for in Property.from_definition
                            continue

                        if isinstance(prop[k]['source-value'], (int, float, str)):
                            # Add directly
                            setOnInsert[k] = {
                                'source-value': prop[k]['source-value']
                            }
                        else:
                            # Then it's array-like and should be converted to a list
                            setOnInsert[k] = {
                                'source-value': np.atleast_1d(
                                    prop[k]['source-value']
                                ).tolist()
                            }

                        if 'source-unit' in prop[k]:
                            setOnInsert[k]['source-unit'] = prop[k]['source-unit']

                        p_update_doc = {
                            '$addToSet': {
                                'methods': {'$each': methods},
                                'labels': {'$each': labels},
                                # PR -> PSO pointer
                                'relationships.property_settings': {
                                    '$each': settings_ids
                                },
                                'relationships.configurations': cid,
                            },
                            '$setOnInsert': {
                                'colabfit_id': pid,
                                'type': pname,
                                pname: setOnInsert
                            },
                            '$set': {
                                'last_modified': datetime.datetime.now().strftime('%Y-%m-%dT%H:%M:%SZ')
                            }
                        }

                    property_docs.append(UpdateOne(
                        {'colabfit_id': pid},
                        p_update_doc,
                        upsert=True,
                    ))

                    c_update_doc['$addToSet']['relationships.properties']['$each'].append(
                        pid
                    )

                    yield (cid, pid)

            config_docs.append(
                UpdateOne({'colabfit_id': cid}, c_update_doc, upsert=True)
            )

            if not pid:
                # Only yield if something wasn't yielded earlier
                yield (cid, pid)

            ai += 1

        if config_docs:
            res = coll_configurations.bulk_write(config_docs, ordered=False)
            nmatch = res.bulk_api_result['nMatched']
            if nmatch:
                warnings.warn(
                    '{} duplicate configurations detected'.format(nmatch)
                )
        if property_docs:
            res = coll_properties.bulk_write(property_docs, ordered=False)
            nmatch = res.bulk_api_result['nMatched']
            if nmatch:
                warnings.warn(
                    '{} duplicate properties detected'.format(nmatch)
                )

        if settings_docs:
            res = coll_property_settings.bulk_write(
                settings_docs,
                # [
                #     UpdateOne(
                #         {'_id': sid},
                #         {'$addToSet': {'relationships.properties': {'$each': lst}}}
                #     ) for sid, lst in settings_docs.items()
                # ],
                ordered=False
            )
            nmatch = res.bulk_api_result['nMatched']
            if nmatch:
                warnings.warn(
                    '{} duplicate property settings detected'.format(nmatch)
                )


        client.close()



    @staticmethod
    def _insert_data(
        configurations, database_name, mongo_login,
        property_map=None, transform=None,
        verbose=False
        ):

        if isinstance(mongo_login, int):
            client = MongoClient('localhost', mongo_login)
        else:
            client = MongoClient(mongo_login)

        coll_configurations         = client[database_name][_CONFIGS_COLLECTION]
        coll_properties             = client[database_name][_PROPS_COLLECTION]
        coll_property_definitions   = client[database_name][_PROPDEFS_COLLECTION]
        coll_property_settings      = client[database_name][_PROPSETTINGS_COLLECTION]

        if isinstance(configurations, BaseConfiguration):
            configurations = [configurations]

        if property_map is None:
            property_map = {}

        property_definitions = {}
        for pname in property_map:
            doc = coll_property_definitions.find_one({
                'definition.property-name': pname
            })

            if doc is None:
                raise RuntimeError(
                    "Property definition '{}' does not exist. "\
                    "Use insert_property_definition() first".format(pname)
                )
            else:
                property_definitions[pname] = doc['definition']

        ignore_keys = {
            'property-id', 'property-title', 'property-description',
            'last_modified', 'definition', '_id', 'colabfit_id', 'settings',
            'property-name',
        }

        expected_keys = {
            pname: [set(
                # property_map[pname][f]['field']
                pmap[f]['field']
                for f in property_definitions[pname].keys() - ignore_keys
                if property_definitions[pname][f]['required']
            ) for pmap in property_map[pname]]
            for pname in property_map
        }

        insertions = []

        config_docs     = []
        property_docs   = []
        settings_docs   = []

        # Add all of the configurations into the Mongo server
        ai = 1
        for atoms in tqdm(
            configurations,
            desc='Preparing to add configurations to Database',
            disable=not verbose,
            ):

            if transform:
                transform(atoms)

            #cid = ID_FORMAT_STRING.format('CO', hash(atoms), 0)

            c_update_doc, cid = _build_c_update_doc(atoms)
            #Old method processed_fields = process_species_list(atoms)

            # Add if doesn't exist, else update (since last-modified changed)
            '''
            c_update_doc =  {  # update document
                    '$setOnInsert': {
                        '_id': cid,
                        'atomic_numbers': atoms.get_atomic_numbers().tolist(),
                        'positions': atoms.get_positions().tolist(),
                        'cell': np.array(atoms.get_cell()).tolist(),
                        'pbc': atoms.get_pbc().astype(int).tolist(),
                        'elements': processed_fields['elements'],
                        'nelements': processed_fields['nelements'],
                        'elements_ratios': processed_fields['elements_ratios'],
                        'chemical_formula_reduced': processed_fields['chemical_formula_reduced'],
                        'chemical_formula_anonymous': processed_fields['chemical_formula_anonymous'],
                        'chemical_formula_hill': atoms.get_chemical_formula(),
                        'nsites': len(atoms),
                        'dimension_types': atoms.get_pbc().astype(int).tolist(),
                        'nperiodic_dimensions': int(sum(atoms.get_pbc())),
                        'lattice_vectors': np.array(atoms.get_cell()).tolist(),
                    },
                    '$set': {
                        'last_modified': datetime.datetime.now().strftime('%Y-%m-%dT%H:%M:%SZ')
                    },
                    '$addToSet': {
                        'names': {
                            '$each': list(atoms.info[ATOMS_NAME_FIELD])
                        },
                        'labels': {
                            '$each': list(atoms.info[ATOMS_LABELS_FIELD])
                        },
                        'relationships.properties': {
                            '$each': []
                        }
                    }
                }
'''         # TODO: Same as above
            available_keys = set().union(atoms.info.keys(), atoms.arrays.keys())

            pid = None

            new_pids = []
            for pname, pmap_list in property_map.items():
                for pmap_i, pmap in enumerate(pmap_list):
                    pmap_copy = dict(pmap)
                    if '_settings' in pmap_copy:
                        del pmap_copy['_settings']

                    # Pre-check to avoid having to delete partially-added properties
                    missing_keys = expected_keys[pname][pmap_i] - available_keys
                    if missing_keys:
                        # warnings.warn(
                        #     "Configuration is missing keys {} for Property"\
                        #     "Instance construction. Available keys: {}. "\
                        #     "Skipping".format(
                        #         missing_keys, available_keys
                        #     )
                        # )
                        continue

                    prop = Property.from_definition(
                        definition=property_definitions[pname],
                        configuration=atoms,
                        property_map=pmap_copy
                    )

                    pid = ID_FORMAT_STRING.format('PI', hash(prop), 0)

                    new_pids.append(pid)

                    labels = []
                    methods = []
                    settings_ids = []

                    # Attach property settings, if any were given
                    if '_settings' in pmap:
                        pso_map = pmap['_settings']

                        all_ps_fields = set(pso_map.keys()) - {
                            'method', 'description', 'files', 'labels'
                        }

                        # ps_not_required = {
                        #     psk for psk in all_ps_fields if not pso_map[psk]['required']
                        # }

                        # ps_missing_keys = all_ps_fields  - available_keys - ps_not_required

                        # if not ps_missing_keys:
                        #     # Has all of the required PS keys

                        gathered_fields = {}
                        for ps_field in all_ps_fields:
                            psf_key = pso_map[ps_field]['field']

                            if ps_field in atoms.info:
                                v = atoms.info[psf_key]
                            elif ps_field in atoms.arrays:
                                v = atoms.arrays[psf_key]
                            else:
                                # No keys are required; ignored if missing
                                continue

                            gathered_fields[ps_field] = {
                                # 'required': pso_map[ps_field]['required'],
                                'source-value': v,
                                'source-unit':  pso_map[ps_field]['units'],
                            }

                        ps = PropertySettings(
                            method=pso_map['method'] if 'method' in pso_map else None,
                            description=pso_map['description'] if 'description' in pso_map else None,
                            files=pso_map['files'] if 'files' in pso_map else None,
                            labels=pso_map['labels'] if 'labels' in pso_map else None,
                            fields=gathered_fields,
                        )

                        ps_id = ID_FORMAT_STRING.format('PS', hash(ps), 0)

                        ps_set_on_insert = {
                            'colabfit_id': ps_id,
                            'method':      ps.method,
                            'description': ps.description,
                            'files':       ps.files,
                        }

                        for gf, gf_dict in gathered_fields.items():
                            if isinstance(gf_dict['source-value'], (int, float, str)):
                                # Add directly
                                ps_set_on_insert[gf] = {
                                    'source-value': gf_dict['source-value']
                                }
                            else:
                                # Then it's array-like and should be converted to a list
                                ps_set_on_insert[gf] = {
                                    'source-value': np.atleast_1d(
                                        gf_dict['source-value']
                                    ).tolist()
                                }

                            if 'source-unit' in gf_dict:
                                ps_set_on_insert[gf]['source-unit'] = gf_dict['source-unit']

                        ps_update_doc =  {  # update document
                                '$setOnInsert': ps_set_on_insert,
                                '$set': {
                                    'last_modified': datetime.datetime.now().strftime('%Y-%m-%dT%H:%M:%SZ')
                                },
                                '$addToSet': {
                                    'labels': {
                                        '$each': list(ps.labels)
                                    },
                                    'relationships.properties': {
                                        '$each': [pid]
                                    }
                                }
                            }

                        settings_docs.append(UpdateOne(
                            {'colabfit_id': ps_id},
                            ps_update_doc,
                            upsert=True,
                        ))

                        methods.append(ps.method)
                        labels += list(ps.labels)
                        settings_ids.append(ps_id)

                    # Prepare the property instance EDN document
                    setOnInsert = {}
                    # for k in property_map[pname]:
                    for k in pmap:
                        if k not in prop.keys():
                            # To allow for missing non-required keys.
                            # Required keys checked for in Property.from_definition
                            continue

                        if isinstance(prop[k]['source-value'], (int, float, str)):
                            # Add directly
                            setOnInsert[k] = {
                                'source-value': prop[k]['source-value']
                            }
                        else:
                            # Then it's array-like and should be converted to a list
                            setOnInsert[k] = {
                                'source-value': np.atleast_1d(
                                    prop[k]['source-value']
                                ).tolist()
                            }

                        if 'source-unit' in prop[k]:
                            setOnInsert[k]['source-unit'] = prop[k]['source-unit']

                        p_update_doc = {
                            '$addToSet': {
                                'methods': {'$each': methods},
                                'labels': {'$each': labels},
                                # PR -> PSO pointer
                                'relationships.property_settings': {
                                    '$each': settings_ids
                                },
                                'relationships.configurations': cid,
                            },
                            '$setOnInsert': {
                                'colabfit_id': pid,
                                'type': pname,
                                pname: setOnInsert
                            },
                            '$set': {
                                'last_modified': datetime.datetime.now().strftime('%Y-%m-%dT%H:%M:%SZ')
                            }
                        }

                    property_docs.append(UpdateOne(
                        {'colabfit_id': pid},
                        p_update_doc,
                        upsert=True,
                    ))

                    c_update_doc['$addToSet']['relationships.properties']['$each'].append(
                        pid
                    )

                    insertions.append((cid, pid))

            config_docs.append(
                UpdateOne({'colabfit_id': cid}, c_update_doc, upsert=True)
            )

            if not pid:
                # Only yield if something wasn't yielded earlier
                insertions.append((cid, pid))

            ai += 1

        if config_docs:
            res = coll_configurations.bulk_write(config_docs, ordered=False)
            nmatch = res.bulk_api_result['nMatched']
            if nmatch:
                warnings.warn(
                    '{} duplicate configurations detected'.format(nmatch)
                )
        if property_docs:
            res = coll_properties.bulk_write(property_docs, ordered=False)
            nmatch = res.bulk_api_result['nMatched']
            if nmatch:
                warnings.warn(
                    '{} duplicate properties detected'.format(nmatch)
                )

        if settings_docs:
            res = coll_property_settings.bulk_write(
                settings_docs,
                # [
                #     UpdateOne(
                #         {'_id': sid},
                #         {'$addToSet': {'relationships.properties': {'$each': lst}}}
                #     ) for sid, lst in settings_docs.items()
                # ],
                ordered=False
            )
            nmatch = res.bulk_api_result['nMatched']
            if nmatch:
                warnings.warn(
                    '{} duplicate property settings detected'.format(nmatch)
                )


        client.close()
        return insertions


    def insert_property_definition(self, definition):
        """
        Inserts a new property definition into the database. Checks that
        definition is valid, then builds all necessary groups in
        :code:`/root/properties`. Throws an error if the property already
        exists.

        Args:

            definition (dict or string):
                The map defining the property. See the example below, or the
                `OpenKIM Properties Framework <https://openkim.org/doc/schema/properties-framework/>`_
                for more details. If a string is provided, it must be the full
                path to an existing property definition.

        Example definition:

        .. code-block:: python

            property_definition = {
                'property-id': 'default',
                'property-title': 'A default property used for testing',
                'property-description': 'A description of the property',
                'energy': {'type': 'float', 'has-unit': True, 'extent': [], 'required': True, 'description': 'empty'},
                'stress': {'type': 'float', 'has-unit': True, 'extent': [6], 'required': True, 'description': 'empty'},
                'name': {'type': 'string', 'has-unit': False, 'extent': [], 'required': True, 'description': 'empty'},
                'nd-same-shape': {'type': 'float', 'has-unit': True, 'extent': [2,3,5], 'required': True, 'description': 'empty'},
                'nd-diff-shape': {'type': 'float', 'has-unit': True, 'extent': [":", ":", ":"], 'required': True, 'description': 'empty'},
                'forces': {'type': 'float', 'has-unit': True, 'extent': [":", 3], 'required': True, 'description': 'empty'},
                'nd-same-shape-arr': {'type': 'float', 'has-unit': True, 'extent': [':', 2, 3], 'required': True, 'description': 'empty'},
                'nd-diff-shape-arr': {'type': 'float', 'has-unit': True, 'extent': [':', ':', ':'], 'required': True, 'description': 'empty'},
            }

        """

        if isinstance(definition, str):
            # definition = KIM_PROPERTIES[definition]
            with open(definition, 'r') as f:
                definition = json.load(f)

        if self.property_definitions.count_documents(
            {'definition.property-name': definition['property-name']}
            ):
            warnings.warn(
                "Property definition with name '{}' already exists. "\
                "Using existing definition.".format(
                    definition['property-name']
                )
            )

        dummy_dict = deepcopy(definition)

        if 'property-id' not in dummy_dict:
            dummy_dict['property-id'] = 'tag:@,0000-00-00:property/'
            dummy_dict['property-id'] += definition['property-name']
        else:

            # Spoof if necessary
            if VALID_KIM_ID.match(dummy_dict['property-id']) is None:
                # Invalid ID. Try spoofing it
                dummy_dict['property-id'] = 'tag:@,0000-00-00:property/'
                dummy_dict['property-id'] += definition['property-id']
                warnings.warn(
                    "Invalid KIM property-id; "\
                    "Temporarily renaming to {}. "\
                    "See https://openkim.org/doc/schema/properties-framework/ "\
                    "for more details.".format(dummy_dict['property-id'])
                )

        # Hack to avoid the fact that "property-name" has to be a dictionary
        # in order for OpenKIM's check_property_definition to work
        tmp = dummy_dict['property-name']
        del dummy_dict['property-name']

        check_property_definition(dummy_dict)

        dummy_dict['property-name'] = tmp

        self.property_definitions.update_one(
            {'definition.property-name': definition['property-name']},
            {
                '$setOnInsert': {
                    'definition': dummy_dict
                }
            },
            upsert=True
        )


    def get_property_definition(self, name):
        """Returns a property definition using its 'definition.property-name' key"""
        return self.property_definitions.find_one({'definition.property-name': name})


    def insert_property_settings(self, ps_object):
        """
        Inserts a new property settings object into the database by creating
        and populating the necessary groups in :code:`/root/property_settings`.

        Args:

            ps_object (PropertySettings)
                The :class:`~colabfit.tools.property_settings.PropertySettings`
                object to insert into the database.


        Returns:

            ps_id (str):
                The ID of the inserted property settings object. Equals the hash
                of the object.
        """

        ps_id = ID_FORMAT_STRING.format('PS', hash(ps_object), 0)

        self.property_settings.update_one(
            {'colabfit_id': ps_id},
            {
                '$addToSet': {
                    'labels': {'$each': list(ps_object.labels)}
                },
                '$setOnInsert': {
                    'colabfit_id': ps_id,
                    'method': ps_object.method,
                    'description': ps_object.description,
                    'files': [
                        {
                            'file_name': ftup[0],
                            'file_contents': ftup[1],
                        } for ftup in ps_object.files
                    ],
                }
            },
            upsert=True
        )

        return ps_id


    def get_property_settings(self, pso_id):
        pso_doc = self.property_settings.find_one({'colabfit_id': pso_id})

        return PropertySettings(
                method=pso_doc['method'],
                description=pso_doc['description'],
                labels=set(pso_doc['labels']),
                files=[
                    (d['file_name'], d['file_contents'])
                    for d in pso_doc['files']
                ]
            )


    # @staticmethod
    def get_data(
        self, collection_name,
        fields,
        query=None,
        ids=None,
        keep_ids=False,
        concatenate=False,
        vstack=False,
        ravel=False,
        unpack_properties=True,
        verbose=False,
        ):
        """
        Queries the database and returns the fields specified by `keys` as a
        list or an array of values. Returns the results in memory.

        Example:

        .. code-block:: python

            data = database.get_data(
                collection_name='properties',
                query={'colabfit_id': {'$in': <list_of_property_IDs>}},
                fields=['property_name_1.energy', 'property_name_1.forces'],
                cache=True
            )

        Args:

            collection_name (str):
                The name of a collection in the database.

            fields (list or str):
                The fields to return from the documents. Sub-fields can be
                returned by providing names separated by periods ('.')

            query (dict, default=None):
                A Mongo query dictionary. If None, returns the data for all of
                the documents in the collection.

            ids (list):
                The list of IDs to return the data for. If None, returns the
                data for the entire collection. Note that this information can
                also be provided using the :code:`query` argument.

            keep_ids (bool, default=False):
                If True, includes the 'colabfit_id' field as one of the returned values.

            concatenate (bool, default=False):
                If True, concatenates the data before returning.

            vstack (bool, default=False):
                If True, calls np.vstack on data before returning.

            ravel (bool, default=False):
                If True, concatenates and ravels the data before returning.

            unpack_properties (bool, default=True):
                If True, returns only the contents of the :code:`'source-value'`
                key for each field in :attr:`fields` (assuming
                :code:`'source-value'` exists). Users who wish to return the
                full dictionaries for fields should set
                :code:`unpack_properties=False`.

            verbose (bool, default=False):
                If True, prints a progress bar

        Returns:

            data (dict):
                key = k for k in keys. val = in-memory data
        """

        if query is None:
            query = {}

        if ids is not None:
            if isinstance(ids, str):
                ids = [ids]
            elif isinstance(ids, np.ndarray):
                ids = ids.tolist()

            query['colabfit_id'] = {'$in': ids}

        if isinstance(fields, str):
            fields = [fields]

        retfields = {k: 1 for k in fields}

        if keep_ids:
            retfields['colabfit_id'] = 1

        collection = self[self.database_name][collection_name]

        cursor = collection.find(query, retfields)

        data = {
            k: [] for k in retfields
        }

        for doc in tqdm(cursor, desc='Getting data', disable=not verbose):
            for k in retfields:
                # For figuring out if document has the data

                # Handle keys like "property-name.property-field"
                missing = False
                v = doc
                for kk in k.split('.'):
                    if kk in v:
                        v = v[kk]
                    else:
                        # Missing something
                        missing = True

                if not missing:
                    if isinstance(v, dict):
                        if unpack_properties and ('source-value' in v):
                            v = v['source-value']

                    data[k].append(v)

        for k,v in data.items():
            # data[k] = np.array(data[k])
            # TODO: Standardize=> Currently, output is array if numpy operations are used, otherwise it's list
            if concatenate or ravel:
                try:
                    data[k] = np.concatenate(v)
                except:
                    data[k] = np.array(v)

            if vstack:
                data[k] = np.vstack(v)

        if ravel:
            for k,v in data.items():
                data[k] = v.ravel()

        if len(retfields) == 1:
            return data[list(retfields.keys())[0]]
        else:
            return data


    def get_configuration(self, i, property_ids=None, attach_properties=False):
        """
        Returns a single configuration by calling :meth:`get_configurations`
        """
        return self.get_configurations(
            [i], property_ids=property_ids, attach_properties=attach_properties
        )[0]


    def get_configurations(
        self, configuration_ids,
        property_ids=None,
        attach_properties=False,
        attach_settings=False,
        generator=False,
        verbose=False
        ):
        """
        A generator that returns in-memory Configuration objects one at a time
        by loading the atomic numbers, positions, cells, and PBCs.

        Args:

            configuration_ids (list or 'all'):
                A list of string IDs specifying which Configurations to return.
                If 'all', returns all of the configurations in the database.

            property_ids (list, default=None):
                A list of Property IDs. Used for limiting searches when
                :code:`attach_properties==True`.  If None,
                :code:`attach_properties` will attach all linked Properties.
                Note that this only attaches one property per Configuration, so
                if multiple properties point to the same Configuration, that
                Configuration will be returned multiple times.

            attach_properties (bool, default=False):
                If True, attaches all the data of any linked properties from
                :code:`property_ids`. The property data will either be added to
                the :code:`arrays` dictionary on a Configuration (if it can be
                converted to a matrix where the first dimension is the same
                as the number of atoms in the Configuration) or the :code:`info`
                dictionary (if it wasn't added to :code:`arrays`). Property
                fields in a list to accomodate the possibility of multiple
                properties of the same type pointing to the same configuration.
                WARNING: don't use this option if multiple properties of the
                same type point to the same Configuration, but the properties
                don't have values for all of their fields.

            attach_settings (bool, default=False):
                NOT supported yet. If True, attaches all of the fields of the property settings
                that are linked to the attached property instances. If
                :code:`attach_settings=True`, must also have
                :code:`attach_properties=True`.

            generator (bool, default=False):
                NOT supported yet. If True, this function returns a generator of
                the configurations. This is useful if the configurations can't
                all fit in memory at the same time.

            verbose (bool):
                If True, prints progress bar

        Returns:

            configurations (iterable):
                A list or generator of the re-constructed configurations
        """

        if attach_settings:
            raise NotImplementedError

        if configuration_ids == 'all':
            query = {}
        else:
            if isinstance(configuration_ids, str):
                configuration_ids = [configuration_ids]

            query = {'colabfit_id': {'$in': configuration_ids}}

        if generator:
            raise NotImplementedError
            # return self._get_configurations(
            #     query=query,
            #     property_ids=property_ids,
            #     attach_properties=attach_properties,
            #     verbose=verbose
            # )
        else:
            return list(self._get_configurations(
                query=query,
                property_ids=property_ids,
                attach_properties=attach_properties,
                attach_settings=attach_settings,
                verbose=verbose
            ))


    def _get_configurations(
        self,
        query,
        property_ids,
        attach_properties,
        attach_settings,
        verbose=False
        ):

        if not attach_properties:
            for co_doc in tqdm(
                self.configurations.find(
                    query,
                    {
                        *self.configuration_type.unique_identifier_kw,
                        'names',
                        'labels',
                        'colabfit_id',
                    }
                ),
                desc='Getting configurations',
                disable=not verbose
                ):

                c = self.configuration_type(**{k:v for k, v in co_doc.items()
                                               if k in self.configuration_type.unique_identifier_kw})

                c.info['colabfit_id'] = co_doc['colabfit_id']
                c.info[ATOMS_NAME_FIELD] = co_doc['names']
                c.info[ATOMS_LABELS_FIELD] = co_doc['labels']

                yield c
        else:
            config_dict = {}
            for co_doc in tqdm(
                self.configurations.find(query),
                desc='Getting configurations',
                disable=not verbose
                ):

                c = self.configuration_type(**{k: v for k, v in co_doc.items()
                                               if k in self.configuration_type.unique_identifier_kw})

                c.info['colabfit_id'] = co_doc['colabfit_id']
                c.info[ATOMS_NAME_FIELD] = co_doc['names']
                c.info[ATOMS_LABELS_FIELD] = co_doc['labels']

                config_dict[co_doc['colabfit_id']] = c

            all_attached_prs = set([_['colabfit_id'] for _ in self.property_instances.find(
                {'relationships.configurations': query['colabfit_id']},
                {'colabfit_id'}
            )])

            if property_ids is not None:
                property_ids = list(all_attached_prs.union(set(property_ids)))
            else:
                property_ids = all_attached_prs

            for pr_doc in tqdm(
                    self.property_instances.find( {'colabfit_id': {'$in': property_ids}}),
                    desc='Attaching properties',
                    disable=not verbose
                ):

                for co_id in pr_doc['relationships']['configurations']:
                    if co_id not in config_dict: continue

                    c = config_dict[co_id]

                    n = len(c)

                    for field_name, field in pr_doc[pr_doc['type']].items():
                        v = field['source-value']

                        dct = c.info
                        if isinstance(v, list):
                            if len(v) == n:
                                dct = c.arrays

                        field_name = f'{pr_doc["type"]}.{field_name}'

                        if field_name in dct:
                            # Then this is a duplicate property
                            dct[field_name].append(v)
                        else:
                            # Then this is the first time
                            # the property of this type is being added
                            dct[field_name] = [v]

            for v in config_dict.values():
                yield v

            # pipeline = [
            #     {'$match': query},
            #     {'$lookup': {
            #         'from': 'properties',
            #         'localField': 'relationships.properties',
            #         'foreignField': '_id',
            #         'as': 'linked_properties'
            #     }},
            # ]

            # if property_ids is not None:
            #     pipeline.append(
            #         {'$match': {'linked_properties._id': {'$in': property_ids}}}
            #     )

            # if attach_settings:
            #     pipeline.append(
            #         {'$lookup': {
            #             'from': 'property_settings',
            #             'localField': 'linked_properties.relationships.property_settings',
            #             'foreignField': '_id',
            #             'as': 'linked_property_settings'
            #         }}
            #     )

            # for co_doc in tqdm(
            #         self.configurations.aggregate(pipeline),
            #         desc='Getting configurations',
            #         disable=not verbose
            #     ):

            #     c = Configuration(
            #         symbols=co_doc['atomic_numbers'],
            #         positions=co_doc['positions'],
            #         cell=co_doc['cell'],
            #         pbc=co_doc['pbc'],
            #     )

            #     c.info['_id'] = co_doc['_id']
            #     c.info[ATOMS_NAME_FIELD] = co_doc['names']
            #     c.info[ATOMS_LABELS_FIELD] = co_doc['labels']

            #     n = len(c)

            #     for pr_doc in co_doc['linked_properties']:
            #         for field_name, field in pr_doc[pr_doc['type']].items():
            #             v = field['source-value']

            #             dct = c.info
            #             if isinstance(v, list):
            #                 if len(v) == n:
            #                     dct = c.arrays

            #             field_name = f'{pr_doc["type"]}.{field_name}'

            #             if field_name in dct:
            #                 # Then this is a duplicate property
            #                 dct[field_name].append(v)
            #             else:
            #                 # Then this is the first time
            #                 # the property of this type is being added
            #                 dct[field_name] = [v]

            #     if attach_settings:
            #         for ps_doc in co_doc['linked_property_settings']:
            #             for k,v in ps_doc.items():
            #                 if k in [
            #                     '_id', '_description', '_labels', '_method'
            #                     ]:
            #                     c.info['_settings.'+k] = v
            #                 elif k in ['_files', 'last_modified', 'relationships']:
            #                     pass
            #                 else:
            #                     v = field['source-value']

            #                     dct = c.info
            #                     if isinstance(v, list):
            #                         if len(v) == n:
            #                             dct = c.arrays

            #                     dct[k] = v

            #     yield c


    def concatenate_configurations(self):
        """
        Concatenates the atomic_numbers, positions, cells, and pbcs groups in
        /configurations.
        """
        self.database.concatenate_configurations()

<<<<<<< HEAD
# TODO: If duplicate found, return original's id->Likewise for insert_dataset
    def insert_configuration_set(self, ids, description='', overloaded_cs_id=None, verbose=False):
=======

    def insert_configuration_set(self, ids, description=''):
>>>>>>> 2f36f26a
        """
        Inserts the configuration set of IDs to the database.

        Args:

            ids (list or str):
                The IDs of the configurations to include in the configuartion
                set.

            description (str, optional):
                A human-readable description of the configuration set.
        """

        if isinstance(ids, str):
            ids = [ids]

        ids = list(set(ids))


        cs_hash = sha512()
        cs_hash.update(description.encode('utf-8'))
        for i in sorted(ids):
            cs_hash.update(str(i).encode('utf-8'))

        cs_hash = int(str(int(cs_hash.hexdigest(), 16)-HASH_SHIFT)[:HASH_LENGTH])
        if overloaded_cs_id is None:
            cs_id = ID_FORMAT_STRING.format('CS', cs_hash, 0)
        else:
            cs_id = overloaded_cs_id
        # Check for duplicates
<<<<<<< HEAD
        if self.configuration_sets.count_documents({'hash': cs_hash}):
=======
        if self.configuration_sets.count_documents({'colabfit_id': cs_id}):
>>>>>>> 2f36f26a
            return cs_id

        # Make sure all of the configurations exist
        if self.configurations.count_documents({'colabfit_id': {'$in': ids}}) != len(ids):
            raise MissingEntryError(
                "Not all of the IDs provided to insert_configuration_set exist"\
                " in the database."
            )

        aggregated_info = self.configuration_type.aggregate_configuration_summaries(
            self,
            ids,
        )

        self.configuration_sets.update_one(
            {'colabfit_id': cs_id},
            {
                '$addToSet': {
                    'relationships.configurations': {'$each': ids}
                },
                '$setOnInsert': {
                    'colabfit_id': cs_id,
                    'description': description,
                    'hash': cs_hash,
                },
                '$set': {
                    'aggregated_info': aggregated_info,
                    'last_modified': datetime.datetime.now().strftime('%Y-%m-%dT%H:%M:%SZ')
                },
            },
            upsert=True
        )

        # Add the backwards relationships CO->CS
        config_docs = []
        for cid in ids:
            config_docs.append(UpdateOne(
                {'colabfit_id': cid},
                {
                    '$addToSet': {
                        'relationships.configuration_sets': cs_id
                    }
                }
            ))

        self.configurations.bulk_write(config_docs)

        return cs_id


    def get_configuration_set(self, cs_id, resync=False):
        """
        Returns the configuration set with the given ID.

        Args:

            cs_ids (str):
                The ID of the configuration set to return

            resync (bool):
                If True, re-aggregates the configuration set information before
                returning. Default is False.

        Returns:

            A dictionary with two keys:
                'last_modified': a datetime string
                'configuration_set': the configuration set object
        """


        if resync:
            self.resync_configuration_set(cs_id)

        cs_doc = self.configuration_sets.find_one({'colabfit_id': cs_id})

        return {
            'last_modified': cs_doc['last_modified'],
            'configuration_set': ConfigurationSet(
                configuration_ids=cs_doc['relationships']['configurations'],
                description=cs_doc['description'],
                aggregated_info=cs_doc['aggregated_info']
            )
        }


    def resync_configuration_set(self, cs_id, verbose=False):
        """
        Re-synchronizes the configuration set by re-aggregating the information
        from the configurations.

        Args:

            cs_id (str):
                The ID of the configuration set to update

            verbose (bool, default=False):
                If True, prints a progress bar

        Returns:

            None; updates the configuration set document in-place

        """

        cs_doc = self.configuration_sets.find_one({'colabfit_id': cs_id})

        aggregated_info = self.configuration_type.aggregate_configuration_summaries(
            self,
            cs_doc['relationships']['configurations'],
            verbose=verbose,
        )

        self.configuration_sets.update_one(
            {'colabfit_id': cs_id},
            {'$set': {'aggregated_info': aggregated_info}},
            upsert=True,
        )

    # TODO: need to make sure can't make duplicate CS just with different versions
    # TODO: Could do this by creating ConfigurationSets for all versioned CS and use a defined equality with hashing
    def update_configuration_set(self, cs_id, add_ids=None, remove_ids=None):

        if add_ids is None and remove_ids is None:
            raise RuntimeError('Please input configuration IDs to add or remove from the configuration set.')

        # increment version number
        current_hash, current_version = cs_id.split('_')[1:]
        family_ids = self.configuration_sets.find({'_id': {'$regex':f'CS_{current_hash}_...'}}, '_id')
        family_ids = sorted([f['_id'] for f in family_ids])
        version = int(family_ids[-1].split('_')[-1]) + 1
        new_cs_id = ID_FORMAT_STRING.format('CS', int(current_hash), version)

        # Get configuration ids from current version and append and/or remove
        cs_doc = self.configuration_sets.find_one({'_id': cs_id})
        ids = cs_doc['relationships']['configurations']
        init_len = len(ids)

        if add_ids is not None:
            if isinstance(add_ids, str):
                add_ids = [add_ids]
            ids.extend(add_ids)
            ids = list(set(ids))
            if len(ids) == init_len:
                raise RuntimeError('All configurations to be added are already present in CS.')
            init_len = len(ids)

        if remove_ids is not None:
            if isinstance(remove_ids, str):
                remove_ids = [remove_ids]
            remove_ids = list(set(remove_ids))
            for r in remove_ids:
                try:
                    ids.remove(r)
                except:
                    raise UserWarning(f'A configuration with the ID {r} was not'
                                      f'in the original CS, so it could not be removed.')
            if len(ids) == init_len:
                raise RuntimeError('All configurations to be removed are not present in CS.')


        # insert new version of CS
        self.insert_configuration_set(ids, description=cs_doc['description'], overloaded_cs_id=new_cs_id)

    # TODO: May need to recompute hash-But when is resyncing necessary?
    def resync_dataset(self, ds_id, verbose=False):
        """
        Re-synchronizes the dataset by aggregating all necessary data from
        properties and configuration sets. Note that this also calls
        :meth:`colabfit.tools.client.resync_configuration_set`

        Args:

            ds_id (str):
                The ID of the dataset to update

            verbose (bool, default=False):
                If True, prints a progress bar

        Returns:

            None; updates the dataset document in-place
        """

        ds_doc = self.datasets.find_one({'colabfit_id': ds_id})

        cs_ids = ds_doc['relationships']['configuration_sets']
        pr_ids = ds_doc['relationships']['properties']

        for csid in cs_ids:
            self.resync_configuration_set(csid, verbose=verbose)

        aggregated_info = {}

        for k,v in self.aggregate_configuration_set_info(cs_ids).items():
            if k == 'labels':
                k = 'configuration_labels'
            elif k == 'labels_counts':
                k = 'configuration_labels_counts'

            aggregated_info[k] = v

        for k,v in self.aggregate_property_info(pr_ids, verbose=verbose).items():
            if k in {
                'labels', 'labels_counts',
                'types',  'types_counts',
                'fields', 'fields_counts'
                }:
                k = 'property_' + k

            aggregated_info[k] = v

        self.datasets.update_one(
            {'colabfit_id': ds_id},
            {'$set': {'aggregated_info': aggregated_info}},
            upsert=True
        )

    # TODO Work on making this Configuration "type" agnostic->Seems to be HIGHLY Configuration type dependent
    #  Could define another configuration method for this->Just do this for now
    def aggregate_configuration_info(self, ids, verbose=False):
        """
        Gathers the following information from a collection of configurations:

        * :code:`nconfigurations`: the total number of configurations
        * :code:`nsites`: the total number of sites
        * :code:`nelements`: the total number of unique element types
        * :code:`elements`: the element types
        * :code:`individual_elements_ratios`: a set of elements ratios generated
          by looping over each configuration, extracting its concentration of
          each element, and adding the tuple of concentrations to the set
        * :code:`total_elements_ratios`: the ratio of the total count of atoms
            of each element type over :code:`nsites`
        * :code:`labels`: the union of all configuration labels
        * :code:`labels_counts`: the total count of each label
        * :code:`chemical_formula_reduced`: the set of all reduced chemical
            formulae
        * :code:`chemical_formula_anonymous`: the set of all anonymous chemical
            formulae
        * :code:`chemical_formula_hill`: the set of all hill chemical formulae
        * :code:`nperiodic_dimensions`: the set of all numbers of periodic
            dimensions
        * :code:`dimension_types`: the set of all periodic boundary choices

        Returns:

            aggregated_info (dict):
                All of the aggregated info

            verbose (bool, default=False):
                If True, prints a progress bar
        """

        aggregated_info = {
            'nconfigurations': len(ids),
            'nsites': 0,
            'nelements': 0,
            'chemical_systems': set(),
            'elements': [],
            'individual_elements_ratios': {},
            'total_elements_ratios': {},
            'labels': [],
            'labels_counts': [],
            'chemical_formula_reduced': set(),
            'chemical_formula_anonymous': set(),
            'chemical_formula_hill': set(),
            'nperiodic_dimensions': set(),
            'dimension_types': set(),
        }

        for doc in tqdm(
            self.configurations.find({'colabfit_id': {'$in': ids}}),
            desc='Aggregating configuration info',
            disable=not verbose,
            total=len(ids),
            ):
            aggregated_info['nsites'] += doc['nsites']

            aggregated_info['chemical_systems'].add(''.join(doc['elements']))

            for e, er in zip(doc['elements'], doc['elements_ratios']):
                if e not in aggregated_info['elements']:
                    aggregated_info['nelements'] += 1
                    aggregated_info['elements'].append(e)
                    aggregated_info['total_elements_ratios'][e] = er*doc['nsites']
                    aggregated_info['individual_elements_ratios'][e] = set(
                        [np.round_(er, decimals=2)]
                    )
                else:
                    aggregated_info['total_elements_ratios'][e] += er*doc['nsites']
                    aggregated_info['individual_elements_ratios'][e].add(
                        np.round_(er, decimals=2)
                    )

            for l in doc['labels']:
                if l not in aggregated_info['labels']:
                    aggregated_info['labels'].append(l)
                    aggregated_info['labels_counts'].append(1)
                else:
                    idx = aggregated_info['labels'].index(l)
                    aggregated_info['labels_counts'][idx] += 1

            aggregated_info['chemical_formula_reduced'].add(doc['chemical_formula_reduced'])
            aggregated_info['chemical_formula_anonymous'].add(doc['chemical_formula_anonymous'])
            aggregated_info['chemical_formula_hill'].add(doc['chemical_formula_hill'])

            aggregated_info['nperiodic_dimensions'].add(doc['nperiodic_dimensions'])
            aggregated_info['dimension_types'].add(tuple(doc['dimension_types']))

        for e in aggregated_info['elements']:
            aggregated_info['total_elements_ratios'][e] /= aggregated_info['nsites']
            aggregated_info['individual_elements_ratios'][e] = list(aggregated_info['individual_elements_ratios'][e])

        aggregated_info['chemical_systems'] = list(aggregated_info['chemical_systems'])

        aggregated_info['chemical_formula_reduced'] = list(aggregated_info['chemical_formula_reduced'])
        aggregated_info['chemical_formula_anonymous'] = list(aggregated_info['chemical_formula_anonymous'])
        aggregated_info['chemical_formula_hill'] = list(aggregated_info['chemical_formula_hill'])
        aggregated_info['nperiodic_dimensions'] = list(aggregated_info['nperiodic_dimensions'])
        aggregated_info['dimension_types'] = list(aggregated_info['dimension_types'])

        return aggregated_info


    def aggregate_property_info(self, pr_ids, verbose=False):
        """
        Aggregates the following information from a list of properties:

            * types
            * labels
            * labels_counts

        Args:

            pr_ids (list or str):
                The IDs of the configurations to aggregate information from

            verbose (bool, default=False):
                If True, prints a progress bar

        Returns:

            aggregated_info (dict):
                All of the aggregated info
        """

        if isinstance(pr_ids, str):
            pr_ids = [pr_ids]

        aggregated_info = {
            'types': [],
            'types_counts': [],
            'fields': [],
            'fields_counts': [],
            'methods': [],
            'methods_counts': [],
            'labels': [],
            'labels_counts': []
        }

        ignore_keys = {
            'property-id', 'property-title', 'property-description', '_id',
            'colabfit_id', 'property-name'
        }

        for doc in tqdm(
            self.property_instances.find({'colabfit_id': {'$in': pr_ids}}),
            desc='Aggregating property info',
            disable=not verbose,
            total=len(pr_ids)
            ):
            if doc['type'] not in aggregated_info['types']:
                aggregated_info['types'].append(doc['type'])
                aggregated_info['types_counts'].append(1)
            else:
                idx = aggregated_info['types'].index(doc['type'])
                aggregated_info['types_counts'][idx] += 1

            for l in doc[doc['type']]:
                if l in ignore_keys: continue

                l = '.'.join([doc['type'], l])

                if l not in aggregated_info['fields']:
                    aggregated_info['fields'].append(l)
                    aggregated_info['fields_counts'].append(1)
                else:
                    idx = aggregated_info['fields'].index(l)
                    aggregated_info['fields_counts'][idx] += 1

            for l in doc['labels']:
                if l not in aggregated_info['labels']:
                    aggregated_info['labels'].append(l)
                    aggregated_info['labels_counts'].append(1)
                else:
                    idx = aggregated_info['labels'].index(l)
                    aggregated_info['labels_counts'][idx] += 1


            for l in doc['methods']:
                if l not in aggregated_info['methods']:
                    aggregated_info['methods'].append(l)
                    aggregated_info['methods_counts'].append(1)
                else:
                    idx = aggregated_info['methods'].index(l)
                    aggregated_info['methods_counts'][idx] += 1

        return aggregated_info

    # TODO: Make Configuration "type" agnostic (only need to change docstring)
    def aggregate_configuration_set_info(self, cs_ids, resync=False, verbose=False):
        """
        Aggregates the following information from a list of configuration sets:

            * nconfigurations
            * nsites
            * chemical_systems
            * nelements
            * elements
            * individual_elements_ratios
            * total_elements_ratios
            * labels
            * labels_counts
            * chemical_formula_reduced
            * chemical_formula_anonymous
            * chemical_formula_hill
            * nperiodic_dimensions
            * dimension_types

        Args:

            cs_ids (list or str):
                The IDs of the configurations to aggregate information from

            resync (bool, default=False):
                If True, re-synchronizes each configuration set before
                aggregating the information.

            verbose (bool, default=False):
                If True, prints a progress bar

        Returns:

            aggregated_info (dict):
                All of the aggregated info
        """

        if isinstance(cs_ids, str):
            cs_ids = [cs_ids]

        if resync:
            for csid in cs_ids:
                self.resync_configuration_set(csid, verbose=verbose)

        co_ids = list(set(itertools.chain.from_iterable(
            cs_doc['relationships']['configurations'] for cs_doc in
            self.configuration_sets.find({'colabfit_id': {'$in': cs_ids}})
        )))
        return self.configuration_type.aggregate_configuration_summaries(self, co_ids, verbose=verbose)


    def insert_dataset(
        self, cs_ids, pr_ids, name,
        authors=None,
        links=None,
        description='',
        resync=False,
        verbose=False,
        overloaded_ds_id=None,
        ):
        """
        Inserts a dataset into the database.

        Args:

            cs_ids (list or str):
                The IDs of the configuration sets to link to the dataset.

            pr_ids (list or str):
                The IDs of the properties to link to the dataset

            name (str):
                The name of the dataset

            authors (list or str or None):
                The names of the authors of the dataset. If None, then no
                authors are added.

            links (list or str or None):
                External links (e.g., journal articles, Git repositories, ...)
                to be associated with the dataset. If None, then no links are
                added.

            description (str or None):
                A human-readable description of the dataset. If None, then not
                description is added.

            resync (bool):
                If True, re-synchronizes the configuration sets and properties
                before adding to the dataset. Default is False.

            verbose (bool, default=False):
                If True, prints a progress bar

        Returns:

            ds_id (str):
                The ID of the inserted dataset
        """

        if isinstance(cs_ids, str):
            cs_ids = [cs_ids]

        if isinstance(pr_ids, str):
            pr_ids = [pr_ids]

        # Remove possible duplicates
        cs_ids = list(set(cs_ids))
        pr_ids = list(set(pr_ids))

        # Make sure to only include PRs with COs contained by the given CSs
        all_co_ids = []
        for cs_doc in self.configuration_sets.find({'colabfit_id': {'$in': cs_ids}}):
            all_co_ids += cs_doc['relationships']['configurations']

        all_co_ids = list(set(all_co_ids))

        clean_pr_ids = [
            _['colabfit_id'] for _ in self.property_instances.find(
                {
                    'colabfit_id': {'$in': pr_ids},
                    'relationships.configurations': {'$in': all_co_ids},
                },
                {'colabfit_id'}
            )
        ]

        if len(pr_ids) != len(clean_pr_ids):
            warnings.warn(
                "{} PR IDs passed to insert_dataset, but only {} point to COs "\
                "contained by the given CSs".format(
                    len(pr_ids), len(clean_pr_ids)
                )
            )

        if isinstance(authors, str):
            authors = [authors]

        if isinstance(links, str):
            links = [links]

        ds_hash = sha512()
        for ci in sorted(cs_ids):
            ds_hash.update(str(ci).encode('utf-8'))
        for pi in sorted(clean_pr_ids):
            ds_hash.update(str(pi).encode('utf-8'))

        ds_hash = int(str(int(ds_hash.hexdigest(), 16)-HASH_SHIFT)[:HASH_LENGTH])

        if overloaded_ds_id is None:
            ds_id = ID_FORMAT_STRING.format('DS', ds_hash, 0)
        else:
            ds_id = overloaded_ds_id

        # Check for duplicates
<<<<<<< HEAD
        if self.datasets.count_documents({'hash': ds_hash}):
=======
        if self.datasets.count_documents({'colabfit_id': ds_id}):
>>>>>>> 2f36f26a
            if resync:
                self.resync_dataset(ds_id)

            return ds_id

        aggregated_info = {}
        for k,v in self.aggregate_configuration_set_info(
            cs_ids, verbose=verbose).items():
            if k == 'labels':
                k = 'configuration_labels'
            elif k == 'labels_counts':
                k = 'configuration_labels_counts'

            aggregated_info[k] = v

        for k,v in self.aggregate_property_info(
            clean_pr_ids, verbose=verbose).items():
            if k in {
                'labels', 'labels_counts',
                'types',  'types_counts',
                'fields', 'fields_counts'
                }:
                k = 'property_' + k

            aggregated_info[k] = v

        self.datasets.update_one(
            {'colabfit_id': ds_id},
            {
                '$addToSet': {
                    'relationships.configuration_sets': {'$each': cs_ids},
                    'relationships.properties': {'$each': clean_pr_ids},
                },
                '$setOnInsert': {
                    'colabfit_id': ds_id,
                    'name': name,
                    'authors': authors,
                    'links': links,
                    'description': description,
                    'hash': ds_hash,
                },
                '$set': {
                    'aggregated_info': aggregated_info,
                    'last_modified': datetime.datetime.now().strftime('%Y-%m-%dT%H:%M:%SZ')
                },
            },
            upsert=True
        )

        # Add the backwards relationships CS->DS
        config_set_docs = []
        for csid in cs_ids:
            config_set_docs.append(UpdateOne(
                {'colabfit_id': csid},
                {'$addToSet': {'relationships.datasets': ds_id}}
            ))

        self.configuration_sets.bulk_write(config_set_docs)

        # Add the backwards relationships PR->DS
        property_docs = []
        for pid in tqdm(clean_pr_ids, desc='Updating PR->DS relationships'):
            property_docs.append(UpdateOne(
                {'colabfit_id': pid},
                {'$addToSet': {'relationships.datasets': ds_id}}
            ))

        self.property_instances.bulk_write(property_docs)

        return ds_id


    def get_dataset(self, ds_id, resync=False, verbose=False):
        """
        Returns the dataset with the given ID.

        Args:

            ds_ids (str):
                The ID of the dataset to return

            resync (bool):
                If True, re-aggregates the configuration set and property
                information before returning. Default is False.

            verbose (bool, default=True):
                If True, prints a progress bar. Only used if
                :code:`resync=False`.

        Returns:

            A dictionary with two keys:
                'last_modified': a datetime string
                'dataset': the dataset object
        """


        if resync:
            self.resync_dataset(ds_id, verbose=verbose)

        ds_doc = self.datasets.find_one({'colabfit_id': ds_id})

        return {
            'colabfit_id': ds_id,
            'last_modified': ds_doc['last_modified'],
            'dataset': Dataset(
                configuration_set_ids=ds_doc['relationships']['configuration_sets'],
                property_ids=ds_doc['relationships']['properties'],
                name=ds_doc['name'],
                authors=ds_doc['authors'],
                links=ds_doc['links'],
                description=ds_doc['description'],
                aggregated_info=ds_doc['aggregated_info']
            )
        }

# TODO: Handle properties somewhere->should we allow for only properties to be update?
# TODO: Allow for metadata updating
    def update_dataset(self, ds_id, add_cs_ids=None, remove_cs_ids=None):

        if add_cs_ids is None and remove_cs_ids is None:
            raise RuntimeError('Please input configuration set IDs/properties to add or remove from the dataset.')

        # increment version number
        current_hash, current_version = ds_id.split('_')[1:]
        family_ids = self.datasets.find({'_id': {'$regex':f'DS_{current_hash}_...'}}, '_id')
        family_ids = sorted([f['_id'] for f in family_ids])
        version = int(family_ids[-1].split('_')[-1]) + 1
        new_ds_id = ID_FORMAT_STRING.format('DS', int(current_hash), version)

        # Get configuration set ids from current version and append and/or remove
        ds_doc = self.datasets.find_one({'_id': ds_id})
        cs_ids = ds_doc['relationships']['configuration_sets'],
        property_ids = ds_doc['relationships']['properties']
        init_len = len(cs_ids)

        if add_cs_ids is not None:
            if isinstance(cs_ids,str):
                add_cs_ids = [add_cs_ids]
            cs_ids.extend(add_cs_ids)
            cs_ids = list(set(cs_ids))
            if len(cs_ids) == init_len:
                raise RuntimeError('All configuration sets to be added are already present in DS.')
            init_len = len(cs_ids)

            # Remove old version of CS if new version is in added
            for id in add_cs_ids:
                current_hash, version = id.split('_')[1:]
                if int(version) > 0:
                    try:
                        old_version = self.configuration_sets.find_one(
                            {'_id': {'$regex': f'CS_{current_hash}_...'}}, '_id'
                        )
                        cs_ids.remove(old_version)
                    except:
                        pass

        if remove_cs_ids is not None:
            if isinstance(remove_cs_ids, str):
                remove_cs_ids = [remove_cs_ids]
            remove_cs_ids = list(set(remove_cs_ids))
            for r in remove_cs_ids:
                try:
                    cs_ids.remove(r)
                except:
                    raise UserWarning(f'A configuration set with the ID {r} was not'
                                      f'in the original DS, so it could not be removed.')
            if len(cs_ids) == init_len:
                raise RuntimeError('All configuration sets to be removed are not present in DS.')

        # insert new version of DS
        self.insert_dataset(cs_ids, name=ds_doc['name'], authors=ds_doc['authors'],
                            links=ds_doc['links'], description=ds_doc['description'], overloaded_ds_id=new_ds_id)

    def aggregate_dataset_info(self, ds_ids):
        """
        Aggregates information from a list of datasets.

        NOTE: this will face all of the same challenges as
        aggregate_configuration_set_info()

            * you need to find the overlap of COs and PRs.
        """
        pass


    def apply_labels(
        self, dataset_id, collection_name, query, labels, verbose=False
        ):
        """
        Applies the given labels to all objects in the specified collection that
        match the query and are linked to the given dataset.

        Args:

            dataset_id (str):
                The ID of the dataset. Used as a safety measure to only update
                entries for the given dataset.

            collection_name (str):
                One of 'configurations' or 'properties'.

            query (dict):
                A Mongo-style query for filtering the collection. For
                example: :code:`query = {'nsites': {'$lt': 100}}`.

            labels (set or str):
                A set of labels to apply to the matching entries.

            verbose (bool):
                If True, prints progress bar.
        """

        dataset = self.get_dataset(dataset_id)['dataset']

        if collection_name == 'configurations':
            collection = self.configurations

            cs_ids = dataset.configuration_set_ids

            all_co_ids = list(set(itertools.chain.from_iterable(
                cs_doc['relationships']['configurations'] for cs_doc in
                self.configuration_sets.find({'colabfit_id': {'$in': cs_ids}})
            )))

            query['colabfit_id'] = {'$in': all_co_ids}
        elif collection_name == 'properties':
            collection = self.property_instances

            query['colabfit_id'] = {'$in': dataset.property_ids}
        else:
            raise RuntimeError(
                "collection_name must be 'configurations' or 'properties'"
            )

        if isinstance(labels, str):
            labels = {labels}

        for doc in tqdm(
            collection.find(query, {'colabfit_id': 1}),
            desc='Applying configuration labels',
            disable=not verbose
            ):
            doc_id = doc['colabfit_id']

            collection.update_one(
                {'colabfit_id': doc_id},
                {'$addToSet': {'labels': {'$each': list(labels)}}}
            )


    def plot_histograms(
        self,
        fields=None,
        query=None,
        ids=None,
        verbose=False,
        nbins=100,
        xscale='linear',
        yscale='linear',
        method='matplotlib'
        ):
        """
        Generates histograms of the given fields.

        Args:

            fields (list or str):
                The names of the fields to plot

            query (dict, default=None):
                A Mongo query dictionary. If None, returns the data for all of
                the documents in the collection.

            ids (list or str):
                The IDs of the objects to plot the data for

            verbose (bool, default=False):
                If True, prints progress bar

            nbins (int):
                Number of bins per histogram

            xscale (str):
                Scaling for x-axes. One of ['linear', 'log'].

            yscale (str):
                Scaling for y-axes. One of ['linear', 'log'].

            method (str, default='plotly')
                Package to use for plotting. 'plotly' or 'matplotlib'.

        Returns:
            Returns the figure object.
        """
        if fields is None:
            fields = self.property_fields
        elif isinstance(fields, str):
            fields = [fields]

        nfields = len(fields)

        nrows = max(1, int(np.ceil(nfields/3)))
        if (nrows > 1) or (nfields%3 == 0):
            ncols = 3
        else:
            ncols = nfields%3

        if method == 'plotly':
            fig = make_subplots(rows=nrows, cols=ncols, subplot_titles=fields)
        elif method == 'matplotlib':
            fig, axes = plt.subplots(nrows=nrows, ncols=ncols, figsize=(4*ncols, 2*nrows))
            axes = np.atleast_2d(axes)
        else:
            raise RuntimeError('Unsupported plotting method')

        for i, prop in enumerate(fields):
            data = self.get_data(
                _PROPS_COLLECTION,
                prop,
                query=query,
                ids=ids,
                verbose=verbose,
                ravel=True
            )

            c = i % 3
            r = i // 3


            if nrows > 1:

                if method == 'plotly':
                    fig.add_trace(
                        go.Histogram(x=data, nbinsx=nbins, name=prop),
                        row=r+1, col=c+1,
                    )
                else:
                    _ = axes[r][c].hist(data, bins=nbins)
                    axes[r][c].set_title(prop)
                    axes[r][c].set_xscale(xscale)
                    axes[r][c].set_yscale(yscale)
            else:
                if method == 'plotly':
                    fig.add_trace(
                        go.Histogram(x=data, nbinsx=nbins, name=prop),
                        row=1, col=c+1,
                    )
                else:
                    _ = axes[0][c].hist(data, bins=nbins)
                    axes[r][c].set_title(prop)
                    axes[r][c].set_xscale(xscale)
                    axes[r][c].set_yscale(yscale)

        c += 1
        while c < ncols:
            if method == 'matplotlib':
                axes[r][c].axis('off')
            c += 1

        if method == 'plotly':
            fig.update_layout(
                showlegend=True,
            )
            fig.update_xaxes(type=xscale)
            fig.update_yaxes(type=yscale)
            fig.for_each_annotation(lambda a: a.update(text=""))
        else:
            plt.tight_layout()

        return fig


    def get_statistics(
        self,
        fields,
        query=None,
        ids=None,
        verbose=False,
        ):
        """
        Queries the database and returns the fields specified by `keys` as a
        list or an array of values. Returns the results in memory.

        Example:

        .. code-block:: python

            data = database.get_data(
                collection_name='properties',
                query={'colabfit_id': {'$in': <list_of_property_IDs>}},
                fields=['property_name_1.energy', 'property_name_1.forces'],
                cache=True
            )

        Args:

            collection_name (str):
                The name of a collection in the database.

            fields (list or str):
                The fields to return from the documents. Sub-fields can be
                returned by providing names separated by periods ('.')

            query (dict, default=None):
                A Mongo query dictionary. If None, returns the data for all of
                the documents in the collection.

            ids (list):
                The list of IDs to return the data for. If None, returns the
                data for the entire collection. Note that this information can
                also be provided using the :code:`query` argument.

            verbose (bool, default=False):
                If True, prints a progress bar during data extraction

        Returns:
            results (dict)::
                .. code-block:: python

                    {
                        f:  {
                            'average': np.average(data),
                            'std': np.std(data),
                            'min': np.min(data),
                            'max': np.max(data),
                            'average_abs': np.average(np.abs(data))
                        } for f in fields
                    }

        """

        if isinstance(fields, str):
            fields = [fields]

        retdict = {}

        for field in fields:

            data = self.get_data(
                'properties', field, query=query, ids=ids,
                ravel=True, verbose=verbose
            )

            retdict[field] = {
                'average': np.average(data),
                'std': np.std(data),
                'min': np.min(data),
                'max': np.max(data),
                'average_abs': np.average(np.abs(data)),
            }

        if len(fields) == 1:
            return retdict[fields[0]]
        else:
            return retdict


    def filter_on_configurations(self, ds_id, query, verbose=False):
        """
        Searches the configuration sets of a given dataset, and
        returns configuration sets and properties that have been filtered based
        on the given criterion.

            * The returned configuration sets will only include configurations that return True for the filter
            * The returned property IDs will only include properties that point to a configuration that returned True for the filter.

        Args:

            ds_id (str):
                The ID of the dataset to filter

            query (dict):
                A Mongo query that will return the desired objects. Note that
                the key-value pair :code:`{'colabfit_id': {'$in': ...}}` will be
                included automatically to filter on only the objects that are
                already linked to the given dataset.

            verbose (bool, default=False):
                If True, prints progress bars

        Returns:

            configuration_sets (list):
                A list of configuration sets that have been pruned to only
                include configurations that satisfy the filter

            property_ids (list):
                A list of property IDs that satisfy the filter
        """

        ds_doc = self.datasets.find_one({'colabfit_id': ds_id})

        configuration_sets = []
        property_ids = []

        # Loop over configuration sets
        cursor = self.configuration_sets.find({
            'colabfit_id': {'$in': ds_doc['relationships']['configuration_sets']}
            }
        )

        for cs_doc in tqdm(
            cursor,
            desc='Filtering on configuration sets',
            disable=not verbose
            ):

            query['colabfit_id'] = {'$in': cs_doc['relationships']['configurations']}

            co_ids = self.get_data('configurations', fields='colabfit_id', query=query)

            # Build the filtered configuration sets
            configuration_sets.append(
                ConfigurationSet(
                    configuration_ids=co_ids,
                    description=cs_doc['description'],
                    aggregated_info=self.configuration_type.aggregate_configuration_summaries(
                        self,
                        co_ids,
                        verbose=verbose,
                    )
                )
            )

        # Now get the corresponding properties
        property_ids = [_['colabfit_id'] for _ in self.property_instances.filter(
            {
            'colabfit_id': {'$in': list(itertools.chain.from_iterable(
                cs.configuration_ids for cs in configuration_sets
            ))}
            },
            {'colabfit_id': 1}
        )]

        return configuration_sets, property_ids


    def filter_on_properties(
        self, ds_id, filter_fxn=None, query=None, fields=None, verbose=False
        ):
        """
        Searches the properties of a given dataset, and returns configuration
        sets and properties that have been filtered based on the given
        criterion.

            * The returned configuration sets will only include configurations that are pointed to by a property that returned True for the filter
            * The returned property IDs will only include properties that returned True for the filter function.

        Example:

        .. code-block:: python

            configuration_sets, property_ids = database.filter_on_properties(
                ds_id=...,
                filter_fxn=lambda x: np.max(np.abs(x[']))
            )

        Args:

            ds_id (str):
                The ID of the dataset to filter

            filter_fxn (callable, default=None):
                A callable function to use as :code:`filter(filter_fxn, cursor)`
                where :code:`cursor` is a Mongo cursor over all of the
                property documents in the given dataset. If
                :code:`filter_fxn` is None, must specify :code:`query`.

            query (dict, default=None):
                A Mongo query that will return the desired objects. Note that
                the key-value pair :code:`{'_id': {'$in': ...}}` will be
                included automatically to filter on only the objects that are
                already linked to the given dataset.

            fields (str or list, default=None):
                The fields required by :code:`filter_fxn`. Providing the minimum
                number of necessary fields can improve query performance.

            verbose (bool, default=False):
                If True, prints progress bars

        Returns:

            configuration_sets (list):
                A list of configuration sets that have been pruned to only
                include configurations that satisfy the filter

            property_ids (list):
                A list of property IDs that satisfy the filter
        """

        if filter_fxn is None:
            if query is None:
                raise RuntimeError(
                    'filter_fxn and query cannot both be None'
                )
            else:
                filter_fxn = lambda x: True

        ds_doc = self.datasets.find_one({'colabfit_id': ds_id})

        configuration_sets = []
        property_ids = []

        # Filter the properties
        retfields = {'colabfit_id': 1, 'relationships.configurations': 1}
        if fields is not None:
            if isinstance(fields, str):
                fields = [fields]

            for f in fields:
                retfields[f] = 1

        if query is None:
            query = {}

        query['colabfit_id'] = {'$in': ds_doc['relationships']['properties']}

        cursor = self.property_instances.find(query, retfields)

        all_co_ids = []
        for pr_doc in tqdm(
            cursor,
            desc='Filtering on properties',
            disable=not verbose,
            ):
            if filter_fxn(pr_doc):
                property_ids.append(pr_doc['colabfit_id'])
                all_co_ids.append(pr_doc['relationships']['configurations'])

        all_co_ids = list(set(itertools.chain.from_iterable(all_co_ids)))

        # Then filter the configuration sets
        for cs_doc in self.configuration_sets.find({
            'colabfit_id': {'$in': ds_doc['relationships']['configuration_sets']}
            }):

            co_ids =list(
                set(cs_doc['relationships']['configurations']).intersection(
                    all_co_ids
                )
            )

            configuration_sets.append(
                ConfigurationSet(
                    configuration_ids=co_ids,
                    description=cs_doc['description'],
                    aggregated_info=self.configuration_type.aggregate_configuration_summaries(
                        self,
                        co_ids,
                        verbose=verbose
                    )
                )
            )

        return configuration_sets, property_ids


    # def apply_transformation(
    #     self,
    #     dataset_id,
    #     property_ids,
    #     configuration_ids,
    #     update_map,
    #     ):
    #     """
    #     This function works by looping over the properties that match the
    #     provided query and updating them by applying the updated rule. Fields
    #     from the linked configurations can also be used for the update rule if
    #     by setting configuration_fields.

    #     Example:

    #     .. code-block:: python

    #         # Convert energies to per-atom values
    #         database.apply_transformation(
    #             dataset_id=<dataset_id>,

    #             query={'_id': <property_ids>},
    #             update={
    #                 'property-name.energy':
    #                 lambda fv, doc: fv/doc['configuration']['nsites']
    #             }
    #         )

    #     Args:

    #         dataset_id (str):
    #             The ID of the dataset. Used as a safety measure to only update
    #             entries for the given dataset.

    #         property_ids (list or str):
    #             The IDs of the properties to be updated.

    #         update_map (dict):
    #             A dictionary where the keys are the name of a field to update
    #             (omitting "source-value"), and the values are callable functions
    #             that take the field value and property document as arguments.

    #         configuration_ids (list, default=None):
    #             The IDs of the configurations to use for each property update.
    #             Must be the same length as :code:`pr_ids`. Note that the fields
    #             of configuration :code:`co_ids[i]` will be accessible for the
    #             update command of property :code:`pr_ids[i]` using the
    #             :code:`configuration.<field>` notation. If None, applies the
    #             updates to the properties without using any configuration
    #             fields.

    #     Returns:

    #         update_results (dict):
    #             The results of a Mongo bulkWrite operation
    #     """

    #     dataset = self.get_dataset(dataset_id)['dataset']

    #     pipeline = [
    #         # Filter on the dataset properties
    #         {'$match': {'_id': {'$in': dataset.property_ids}}},
    #         # Filter on the specified properties
    #         {'$match': {'_id': {'$in': property_ids}}},
    #     ]

    #     if configuration_ids:
    #         # Attach the linked configuration documents
    #         pipeline.append(
    #             {'$lookup': {
    #                 'from': 'configurations',
    #                 'localField': 'relationships.configurations',
    #                 'foreignField': '_id',
    #                 'as': 'configuration'
    #             }}
    #         )
    #         pipeline.append(
    #             {'$unwind': '$configuration'}
    #         )
    #     else:
    #         configuration_ids = [None]*len(property_ids)

    #     pr_to_co_map = {p:c for p,c in zip(property_ids, configuration_ids)}

    #     updates = []
    #     for pr_doc in self.properties.aggregate(pipeline):
    #         link_cid = pr_to_co_map[pr_doc['_id']]

    #         # Only perform the operation for the desired configurations
    #         if (link_cid is None) or (pr_doc['configuration']['_id'] == link_cid):
    #             for key, fxn in update_map.items():
    #                 fv = pr_doc
    #                 missing = False
    #                 for k in key.split('.'):
    #                     if k in fv:
    #                         fv = fv[k]
    #                     else:
    #                         # Does not have necessary data
    #                         missing = True

    #                 if missing: continue

    #                 if isinstance(fv, dict):
    #                     # Handle case where "source-value" isn't at end of key
    #                     fv = fv['source-value']
    #                     key += '.source-value'

    #                 data = fxn(fv, pr_doc)

    #                 if isinstance(data, (np.ndarray, list)):
    #                     data = np.atleast_1d(data).tolist()
    #                 elif isinstance(data, (str, bool, int, float)):
    #                     pass
    #                 elif np.issubdtype(data.dtype, np.integer):
    #                     data = int(data)
    #                 elif np.issubdtype(data.dtype, np.float):
    #                     data = float(data)

    #                 updates.append(UpdateOne(
    #                     {'_id': pr_doc['_id']},
    #                     {'$set': {key: data}}
    #                 ))

    #     res = self.properties.bulk_write(updates, ordered=False)
    #     nmatch = res.bulk_api_result['nMatched']
    #     if nmatch:
    #         warnings.warn('Modified {} properties'.format(nmatch))

    #     return res


    def dataset_from_markdown(
        self,
        html_file_path,
        generator=False,
        verbose=False,
    ):
        """
        Loads a Dataset from a markdown file.

        Args:

            html_file_path (str):
                The full path to the markdown file

            generator (bool, default=False):
                If True, uses a generator when inserting data.

            verbose (bool, default=False):
                If True, prints progress bars

        Returns:

            dataset (Dataset):
                The Dataset object after adding it to the Database
        """

        base_path = os.path.split(html_file_path)[0]

        with open(html_file_path, 'r') as f:
            try:
                html = markdown.markdown(f.read(), extensions=['tables'])
            except:
                raise MarkdownFormatError(
                    "Markdown file could not be read by markdown.markdown()"
                )

        # Parse information from markdown file
        parser = DatasetParser()
        parser.feed(html)

        images = []
        storage_table = parser.get_data('Storage format')
        header = storage_table[0]
        for row in storage_table:

            # Check if already exists in Database
            if row[header.index('Format')] == 'mongo':
                return self.get_dataset(
                    row[header.index('File')], resync=True, verbose=verbose
                )

            # Else, need to build from scratch
            try:
                elements = [l.strip() for l in row[header.index('Elements')].split(',')]
            except:
                raise BadTableFormatting(
                    "Error when parsing 'Elements' column of 'Storage format' table"
                )

            # Load Configurations
            images.append(load_data(
                file_path=os.path.join(base_path, row[header.index('File')][0][1]),
                file_format=row[header.index('Format')],
                name_field=row[header.index('Name field')],
                elements=elements,
                default_name=parser.data['Name'],
                verbose=verbose
            ))

        images = itertools.chain.from_iterable(images)

        # Add Property definitions and load property_map
        property_map = {}
        for prop in parser.get_data('Properties')[1:]:
            pid         = prop[0][0]
            kim_field   = prop[1]
            ase_field   = prop[2]
            units       = prop[3]

            if units == 'None':
                units = None

            # pid, kim_field, ase_field, units = prop


            if pid in KIM_PROPERTIES:
                pname = definition = pid
            elif isinstance(pid, tuple):
                pname = pid[0]

                edn_path = os.path.abspath(os.path.join(base_path, pid[1]))
                definition = kim_edn.load(edn_path)

            definition['property-id'] = pname
            self.insert_property_definition(definition)

            pid_dict = property_map.setdefault(pname, {})

            if kim_field in pid_dict:
                raise BadTableFormatting(
                    "Duplicate property field found"
                )

            pid_dict[kim_field] = {
                'field': ase_field,
                'units': units
            }

        # Extract property settings
        property_settings = {}
        pso_table = parser.get_data('Property settings')
        header = pso_table[0]
        for row in pso_table[1:]:
            files = []
            if 'Files' in header:
                for ftup in row[header.index('Files')]:
                    # Files will be stored as hyperlink tuples
                    fpath = os.path.abspath(os.path.join(base_path, ftup[1]))
                    with open(fpath, 'r') as f:
                        files.append((
                            ftup[0],
                            '\n'.join([_.strip() for _ in f.readlines()])
                        ))

            property_settings[row[header.index('Property')]] = PropertySettings(
                method=row[header.index('Method')],
                description=row[header.index('Description')],
                labels=[
                    _.strip() for _ in row[header.index('Labels')].split(',')
                ] if 'Labels' in header else [],
                files=files,
            )

        ids = list(self.insert_data(
            images,
            property_map=property_map,
            property_settings=property_settings,
            generator=generator,
            verbose=verbose,
        ))

        all_co_ids, all_pr_ids = list(zip(*ids))

        # Extract configuration sets and trigger CS refresh
        cs_ids = []

        config_sets = parser.get_data('Configuration sets')
        header = config_sets[0]
        for row in config_sets[1:]:
            query = literal_eval(row[header.index('Query')])
            query['colabfit_id'] = {'$in': all_co_ids}

            co_ids = self.get_data(
                'configurations',
                fields='colabfit_id',
                query=query,
                ravel=True
            ).tolist()

            cs_id = self.insert_configuration_set(
                co_ids,
                description=row[header.index('Description')],
                verbose=True
            )

            cs_ids.append(cs_id)

        # Define the Dataset
        ds_id = self.insert_dataset(
            cs_ids=cs_ids,
            pr_ids=all_pr_ids,
            name='Mo_PRM2019',
            authors=parser.data['Authors'],
            links=parser.data['Links'],
            description=parser.data['Description'],
            verbose=verbose,
        )

        # Extract labels and trigger label refresh for configurations
        labels = parser.get_data('Configuration labels')
        header = labels[0]
        for row in labels[1:]:
            query = literal_eval(row[header.index('Query')])
            query['colabfit_id'] = {'$in': all_co_ids}

            self.apply_labels(
                dataset_id=ds_id,
                collection_name='configurations',
                query=query,
                labels=[
                    l.strip() for l in row[header.index('Labels')].split(',')
                ],
                verbose=True
            )

        return self.get_dataset(ds_id, resync=True, verbose=verbose)


    def dataset_to_markdown(
        self,
        ds_id,
        base_folder,
        html_file_name,
        data_file_name,
        data_format,
        name_field=ATOMS_NAME_FIELD,
        histogram_fields=None,
        yscale='linear',
        ):
        """
        Saves a Dataset and writes a properly formatted markdown file. In the
        case of a Dataset that has child Dataset objects, each child Dataset
        is written to a separate sub-folder.

        Args:

            ds_id (str):
                The ID of the dataset.

            base_folder (str):
                Top-level folder in which to save the markdown and data files

            html_file_name (str):
                Name of file to save markdown to

            data_file_name (str):
                Name of file to save configuration and properties to

            data_format (str, default='mongo'):
                Format to use for data file. If 'mongo', does not save the
                configurations to a new file, and instead adds the ID of the
                Dataset in the Mongo Database.

            name_field (str):
                The name of the field that should be used to generate
                configuration names

            histogram_fields (list, default=None):
                The property fields to include in the histogram plot. If None,
                plots all fields.

            yscale (str, default='linear'):
                Scaling to use for histogram plotting
        """

        template = \
"""
# Summary
|Chemical systems|Element ratios|# of properties|# of configurations|# of atoms|
|---|---|---|---|---|
|{}|{}|{}|{}|{}|

# Name

{}

# Authors

{}

# Links

{}

# Description

{}

# Storage format

|Elements|File|Format|Name field|
|---|---|---|---|
| {} | {} | {} | {} |

# Properties

|Property|KIM field|ASE field|Units
|---|---|---|---|
{}

# Property settings

|ID|Method|Description|Labels|Files|
|---|---|---|---|---|
{}

# Configuration sets

|ID|Description|# of structures| # of atoms|
|---|---|---|---|
{}

# Configuration labels

|Labels|Counts|
|---|---|
{}

# Figures
![The results of plot_histograms](histograms.png)
"""

        if not os.path.isdir(base_folder):
            os.mkdir(base_folder)

        html_file_name = os.path.join(base_folder, html_file_name)

        dataset = self.get_dataset(ds_id)['dataset']

        definition_files = {}
        for pname in dataset.aggregated_info['property_types']:
            definition = self.get_property_definition(pname)

            def_fpath = os.path.join(base_folder, f'{pname}.edn')

            json.dump(definition, open(def_fpath, 'w'))

            definition_files[pname] = def_fpath

        property_map = {}
        for pr_doc in self.property_instances.find(
            {'colabfit_id': {'$in': dataset.property_ids}}
            ):
            if pr_doc['type'] not in property_map:
                property_map[pr_doc['type']] = {
                    f: {
                        'field': f,
                        'units': v['source-unit'] if 'source-unit' in v else None
                    }
                    for f,v in pr_doc[pr_doc['type']].items()
                }

        agg_info = dataset.aggregated_info

        # TODO: property settings should populate the MD file table

        # property_settings = {}
        # for pso_doc in self.property_settings.find(
        #     {'relationships.properties': {'$in': dataset.property_ids}}
        #     ):
        #     property_settings[pso_doc['_id']] = self.get_property_settings(
        #         pso_doc['_id']
        #     )

        property_settings = list(
            self.property_settings.find(
                {'relationships.properties': {'$in': dataset.property_ids}}
            )
        )

        # Build Property Settings table

        ps_table_lines = {}
        for ps_doc in property_settings:
            ps_tup = ('settings', )
            ps_table.append('| {} | {} | {} | {} | {} |'.format(
                pso_id,
                pso.method,
                pso.description,
                ', '.join(pso.labels),
                ', '.join('[{}]({})'.format(f, f) for f in pso.files)
            ))


        for pr_doc in self.property_instances.aggregate([
                {'$match': {'$in': dataset.property_ids}},
                {'$lookup': {
                    'from': 'property_settings',
                    'localField': 'relationships.property_settings',
                    'foreignField': '_id',
                    'as': 'linked_settings'
                }},
            ]):

            for ps_doc in pr_doc['linked_settings']:
                pass

        # TODO: get the types of the properties linked to the PSs

        configuration_sets = {
            csid: self.get_configuration_set(csid)['configuration_set']
            for csid in dataset.configuration_set_ids
        }

        # Write the markdown file
        with open(html_file_name, 'w') as html:

            formatting_arguments = []

            # Summary
            formatting_arguments.append(', '.join(agg_info['chemical_systems']))

            tmp = []
            for e, er in agg_info['total_elements_ratios'].items():
                tmp.append('{} ({:.1f}%)'.format(e, er*100))

            formatting_arguments.append(', '.join(tmp))

            formatting_arguments.append(sum(agg_info['property_types_counts']))
            formatting_arguments.append(agg_info['nconfigurations'])
            formatting_arguments.append(agg_info['nsites'])

            # Name
            formatting_arguments.append(dataset.name)

            # Authors
            formatting_arguments.append('\n\n'.join(dataset.authors))

            # Links
            formatting_arguments.append('\n\n'.join(dataset.links))

            # Description
            formatting_arguments.append(dataset.description)

            # Storage format
            formatting_arguments.append(', '.join(agg_info['elements']))

            if data_format == 'mongo':
                formatting_arguments.append(ds_id)
            else:
                formatting_arguments.append(
                    '[{}]({})'.format(data_file_name, data_file_name)
                )

            formatting_arguments.append(data_format)

            formatting_arguments.append(name_field)

            tmp = []
            for pid, fdict in property_map.items():
                for f,v in fdict.items():
                    tmp.append(
                        '| {} | {} | {} | {}'.format(
                            '[{}]({})'.format(pid, definition_files[pid]),
                            f,
                            v['field'],
                            v['units']
                        )
                    )

            formatting_arguments.append('\n'.join(tmp))

            tmp = []
            for pso_id, pso in property_settings.items():
                tmp.append('| {} | {} | {} | {} | {} |'.format(
                    pso_id,
                    pso.method,
                    pso.description,
                    ', '.join(pso.labels),
                    ', '.join('[{}]({})'.format(f, f) for f in pso.files)
                ))

            formatting_arguments.append('\n'.join(tmp))

            tmp = []
            for cs_id, cs in configuration_sets.items():
                tmp.append('| {} | {} | {} | {} |'.format(
                    cs_id,
                    cs.description,
                    cs.aggregated_info['nconfigurations'],
                    cs.aggregated_info['nsites']
                ))

            formatting_arguments.append('\n'.join(tmp))

            tmp = []
            for l, lc in zip(
                dataset.aggregated_info['configuration_labels'], dataset.aggregated_info['configuration_labels_counts']
                ):

                tmp.append('| {} | {} |'.format(l, lc))

            formatting_arguments.append('\n'.join(tmp))

            html.write(template.format(*formatting_arguments))


        # Save figures
        if histogram_fields is None:
            histogram_fields = dataset.aggregated_info['property_fields']

        if len(histogram_fields) > 0:
            fig = self.plot_histograms(
                histogram_fields,
                ids=dataset.property_ids,
                yscale=yscale,
                method='matplotlib'
            )

            plt.savefig(os.path.join(base_folder, 'histograms.png'))
            plt.close()

        # Copy any PSO files
        all_file_names = []
        for pso_id, pso in property_settings.items():
            for fi, f in enumerate(pso.files):
                new_name = os.path.join(
                    base_folder,
                    pso_id + '_' + os.path.split(f)[-1]
                )
                shutil.copyfile(f, new_name)

                all_file_names.append(new_name)
                pso.files[fi] = new_name

        if data_format == 'xyz':
            data_format = 'extxyz'

        if data_format != 'mongo':
            data_file_name = os.path.join(base_folder, data_file_name)

            images = self.get_configurations(
                configuration_ids=list(set(itertools.chain.from_iterable(
                    cs.configuration_ids for cs in configuration_sets.values()
                ))),
                attach_settings=True,
                attach_properties=True,
                generator=True,
            )

            ase_write(
                data_file_name,
                images=images,
                format=data_format,
            )

# TODO: May need to make more Configuration "type" agnostic
def load_data(
    file_path,
    file_format,
    name_field,
    elements,
    default_name='',
    labels_field=None,
    reader=None,
    glob_string=None,
    generator=True,
    verbose=False,
    **kwargs,
    ):
    """
    Loads a list of Configuration objects.

    Args:
        file_path (str):
            Path to the file or folder containing the data

        file_format (str):
            A string for specifying the type of Converter to use when loading
            the configurations. Allowed values are 'xyz', 'extxyz', 'cfg', or
            'folder'.

        name_field (str):
            Key name to use to access `ase.Atoms.info[<name_field>]` to
            obtain the name of a configuration one the atoms have been
            loaded from the data file. Note that if
            `file_format == 'folder'`, `name_field` will be set to 'name'.

        elements (list):
            A list of strings of element types

        default_name (list):
            Default name to be used if `name_field==None`.

        labels_field (str):
            Key name to use to access `ase.Atoms.info[<labels_field>]` to
            obtain the labels that should be applied to the configuration. This
            field should contain a comma-separated list of strings

        reader (callable):
            An optional function for loading configurations from a file. Only
            used for `file_format == 'folder'`

        glob_string (str):
            A string to use with `Path(file_path).rglob(glob_string)` to
            generate a list of files to be passed to `self.reader`. Only used
            for `file_format == 'folder'`.

        generator (bool, default=True):
            If True, returns a generator of Configurations. If False, returns a
            list.

        verbose (bool):
            If True, prints progress bar.

    All other keyword arguments will be passed with
    `converter.load(..., **kwargs)`
    """

    if file_format == 'folder':
        if reader is None:
            raise RuntimeError(
                "Must provide a `reader` function when `file_format=='folder'`"
            )

        if glob_string is None:
            raise RuntimeError(
                "Must provide `glob_string` when `file_format=='folder'`"
            )


        converter = FolderConverter(reader)

        results = converter.load(
            file_path,
            name_field=name_field,
            elements=elements,
            default_name=default_name,
            labels_field=labels_field,
            glob_string=glob_string,
            verbose=verbose,
            **kwargs,
        )

    elif file_format in ['xyz', 'extxyz', 'cfg']:
        if file_format in ['xyz', 'extxyz']:
            converter = EXYZConverter()
        elif file_format == 'cfg':
            converter = CFGConverter()

        results = converter.load(
            file_path,
            name_field=name_field,
            elements=elements,
            default_name=default_name,
            labels_field=labels_field,
            verbose=verbose,
        )
    else:
        raise RuntimeError(
            "Invalid `file_format`. Must be one of "\
                "['xyz', 'extxyz', 'cfg', 'folder']"
        )

    return results if generator else list(results)

# Moved out of static method to avoid changing insert_data* methods
# Could consider changing in the future
def _build_c_update_doc(configuration):
    cid = ID_FORMAT_STRING.format('CO', hash(configuration), 0)
    processed_fields = configuration.configuration_summary()
    c_update_doc = {
        '$setOnInsert' : {
<<<<<<< HEAD
            '_id': cid,
            '_hash': hash(configuration)
=======
            'colabfit_id': cid,
>>>>>>> 2f36f26a
        },
        '$set': {
            'last_modified': datetime.datetime.now().strftime('%Y-%m-%dT%H:%M:%SZ')
        },
        '$addToSet': {
            'names': {
                '$each': list(configuration.info[ATOMS_NAME_FIELD])
            },
            'labels': {
                '$each': list(configuration.info[ATOMS_LABELS_FIELD])
            },
            'relationships.properties': {
                '$each': []
            }
        }
    }
    c_update_doc['$setOnInsert'].update({k: v.tolist() for k, v in configuration.unique_identifiers.items()})
    c_update_doc['$setOnInsert'].update({k: v for k, v in processed_fields.items()})
    return c_update_doc, cid

class ConcatenationException(Exception):
    pass

class InvalidGroupError(Exception):
    pass

class MissingEntryError(Exception):
    pass

class DuplicateDefinitionError(Exception):
    pass
<|MERGE_RESOLUTION|>--- conflicted
+++ resolved
@@ -1711,13 +1711,8 @@
         """
         self.database.concatenate_configurations()
 
-<<<<<<< HEAD
 # TODO: If duplicate found, return original's id->Likewise for insert_dataset
     def insert_configuration_set(self, ids, description='', overloaded_cs_id=None, verbose=False):
-=======
-
-    def insert_configuration_set(self, ids, description=''):
->>>>>>> 2f36f26a
         """
         Inserts the configuration set of IDs to the database.
 
@@ -1748,11 +1743,7 @@
         else:
             cs_id = overloaded_cs_id
         # Check for duplicates
-<<<<<<< HEAD
-        if self.configuration_sets.count_documents({'hash': cs_hash}):
-=======
-        if self.configuration_sets.count_documents({'colabfit_id': cs_id}):
->>>>>>> 2f36f26a
+        if self.configuration_sets.count_documents({'_hash': cs_hash}):
             return cs_id
 
         # Make sure all of the configurations exist
@@ -2318,11 +2309,7 @@
             ds_id = overloaded_ds_id
 
         # Check for duplicates
-<<<<<<< HEAD
-        if self.datasets.count_documents({'hash': ds_hash}):
-=======
-        if self.datasets.count_documents({'colabfit_id': ds_id}):
->>>>>>> 2f36f26a
+        if self.datasets.count_documents({'_hash': ds_hash}):
             if resync:
                 self.resync_dataset(ds_id)
 
@@ -3756,12 +3743,8 @@
     processed_fields = configuration.configuration_summary()
     c_update_doc = {
         '$setOnInsert' : {
-<<<<<<< HEAD
-            '_id': cid,
+            'colabfit_id': cid,
             '_hash': hash(configuration)
-=======
-            'colabfit_id': cid,
->>>>>>> 2f36f26a
         },
         '$set': {
             'last_modified': datetime.datetime.now().strftime('%Y-%m-%dT%H:%M:%SZ')
