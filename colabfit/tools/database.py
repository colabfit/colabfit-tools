import os
import json
import shutil
import markdown
import datetime
import warnings
import itertools
import numpy as np
from tqdm import tqdm
import multiprocessing
from copy import deepcopy
from hashlib import sha512
from getpass import getpass
from ast import literal_eval
from functools import partial
from pymongo import MongoClient, UpdateOne
import plotly.graph_objects as go
from plotly.subplots import make_subplots
import matplotlib.pyplot as plt
from ase.io import write as ase_write

import kim_edn
from kim_property.definition import check_property_definition
from kim_property.definition import PROPERTY_ID as VALID_KIM_ID
from kim_property.create import KIM_PROPERTIES

from colabfit import (
    HASH_LENGTH,
    HASH_SHIFT,
    ID_FORMAT_STRING,
    _CONFIGS_COLLECTION, _PROPS_COLLECTION, _PROPSETTINGS_COLLECTION,
    _CONFIGSETS_COLLECTION, _PROPDEFS_COLLECTION, _DATASETS_COLLECTION,
    ATOMS_NAME_FIELD, ATOMS_LABELS_FIELD, ATOMS_LAST_MODIFIED_FIELD
)
from colabfit.tools.configuration import BaseConfiguration, Configuration, process_species_list
from colabfit.tools.property import Property
from colabfit.tools.configuration_set import ConfigurationSet
from colabfit.tools.converters import CFGConverter, EXYZConverter, FolderConverter
from colabfit.tools.dataset import Dataset
from colabfit.tools.property_settings import PropertySettings
from colabfit.tools.dataset_parser import (
    DatasetParser, MarkdownFormatError, BadTableFormatting
)

class MongoDatabase(MongoClient):
    """
    A MongoDatabase stores all of the data in Mongo documents, and
    provides additinal functionality like filtering and optimized queries.

    The Mongo database has the following structure

    .. code-block:: text

        /configurations
            _id
            atomic_numbers
            positions
            cell
            pbc
            names
            labels
            elements
            nelements
            elements_ratios
            chemical_formula_reduced
            chemical_formula_anonymous
            chemical_formula_hill
            nsites
            dimension_types
            nperiodic_dimensions
            latice_vectors
            last_modified
            relationships
                properties
                configuration_sets

        /property_definitions
            _id
            definition

        /properties
            _id
            type
            property_name
                each field in the property definition
            methods
            labels
            last_modified
            relationships
                property_settings
                configurations

        /property_settings
            _id
            method
            decription
            labels
            files
                file_name
                file_contents
            relationships
                properties

        /configuration_sets
            _id
            last_modified
            aggregated_info
                (from configurations)
                nconfigurations
                nsites
                nelements
                chemical_systems
                elements
                individual_elements_ratios
                total_elements_ratios
                labels
                labels_counts
                chemical_formula_reduced
                chemical_formula_anonymous
                chemical_formula_hill
                nperiodic_dimensions
                dimension_types
            relationships
                configurations
                datasets

        /datasets
            _id
            last_modified
            aggregated_info
                (from configuration sets)
                nconfigurations
                nsites
                nelements
                chemical_systems
                elements
                individual_elements_ratios
                total_elements_ratios
                configuration_labels
                configuration_labels_counts
                chemical_formula_reduced
                chemical_formula_anonymous
                chemical_formula_hill
                nperiodic_dimensions
                dimension_types

                (from properties)
                property_types
                property_fields
                methods
                methods_counts
                property_labels
                property_labels_counts
            relationships
                properties
                configuration_sets

    Attributes:

        database_name (str):
            The name of the Mongo database

        configurations (Collection):
            A Mongo collection of configuration documents

        properties (Collection):
            A Mongo collection of property documents

        property_definitions (Collection):
            A Mongo collection of property definitions

        property_settings (Collection):
            A Mongo collection of property setting documents

        configuration_sets (Collection):
            A Mongo collection of configuration set documents

        datasets (Collection):
            A Mongo collection of dataset documents
    """
    # TODO: Should database be instantiated with nprocs, or should it be passed in as an
    #       argument to methods in which this would be relevant
    def __init__(
        self, database_name, configuration_type=BaseConfiguration(), nprocs=1, uri=None,
        drop_database=False, user=None, pwrd=None, port=27017,
        *args, **kwargs
        ):
        """
        Args:

            database_name (str):
                The name of the database

            configuration_type (Configuration, default=BaseConfiguration()):
                The configuration type that will be stored in the database.

            nprocs (int):
                The size of the processor pool

            uri (str):
                The full Mongo URI

            drop_database (bool, default=False):
                If True, deletes the existing Mongo database.

            user (str, default=None):
                Mongo server username

            pwrd (str, default=None):
                Mongo server password

            port (int, default=27017):
                Mongo server port number

            *args, **kwargs (list, dict):
                All additional arguments will be passed directly to the
                MongoClient constructor.


        """
        self.configuration_type = configuration_type
        self.uri  = uri
        self.login_args = args
        self.login_kwargs = kwargs

        self.user = user
        self.pwrd = pwrd
        self.port = port

        if self.uri is not None:
            super().__init__(self.uri, *args, **kwargs)
        else:
            if user is None:
                super().__init__('localhost', self.port, *args, **kwargs)
            else:
                super().__init__(
                    'mongodb://{}:{}@localhost:{}/'.format(
                        self.user, self.pwrd, self.port, *args, **kwargs
                    )
                )

        self.database_name = database_name

        if drop_database:
            self.drop_database(database_name)

        self.configurations         = self[database_name][_CONFIGS_COLLECTION]
        self.properties             = self[database_name][_PROPS_COLLECTION]
        self.property_definitions   = self[database_name][_PROPDEFS_COLLECTION]
        self.property_settings      = self[database_name][_PROPSETTINGS_COLLECTION]
        self.configuration_sets     = self[database_name][_CONFIGSETS_COLLECTION]
        self.datasets               = self[database_name][_DATASETS_COLLECTION]

        self.nprocs = nprocs


    def insert_data(
        self,
        configurations,
        property_map=None,
        transform=None,
        generator=False,
        verbose=True
        ):
        """
        A wrapper to Database.insert_data() which also adds important queryable
        metadata about the configurations into the Client's server.

        Note that when adding the data, the Mongo server will store the
        bi-directional relationships between the data. For example, a property
        will point to its configurations, but those configurations will also
        point back to any linked properties.

        Args:

            configurations (list or Configuration):
                The list of configurations to be added.

            property_map (dict):
                A dictionary that is used to specify how to load a defined
                property off of a configuration. Note that the top-level keys in
                the map must be the names of properties that have been
                previously defined using
                :meth:`~colabfit.tools.database.Database.add_property_definition`.

                Example:

                    .. code-block:: python

                        property_map = {
                            'energy-forces-stress': {
                                # ColabFit name: {'field': ASE field name, 'units': str}
                                'energy':   {'field': 'energy',  'units': 'eV'},
                                'forces':   {'field': 'forces',  'units': 'eV/Ang'},
                                'stress':   {'field': 'virial',  'units': 'GPa'},
                                'per-atom': {'field': 'per-atom', 'units': None},

                                '_settings': {
                                    '_method': 'VASP',
                                    '_description': 'A static VASP calculation',
                                    '_files': None,
                                    '_labels': ['Monkhorst-Pack'],

                                    'xc-functional': {'field': 'xcf', 'units': None}
                                }
                            }
                        }


                If None, only loads the configuration information (atomic
                numbers, positions, lattice vectors, and periodic boundary
                conditions).

                The '_settings' key is a special key that can be used to specify
                the contents of a PropertySettings object that will be
                constructed and linked to each associated property instance.

            transform (callable, default=None):
                If provided, `transform` will be called on each configuration in
                :code:`configurations` as :code:`transform(configuration)`.
                Note that this happens before anything else is done. `transform`
                should modify the Configuration in-place.

            generator (bool, default=False):
                If True, returns a generator of the results; otherwise returns
                a list. If True, uses :code:`update_one` instead of
                :code:`bulk_write` to avoid having to store update documents in
                memory.

            verbose (bool, default=False):
                If True, prints a progress bar

        Returns:

            ids (list):
                A list of (config_id, property_id) tuples of the inserted data.
                If no properties were inserted, then property_id will be None.

        """

        if self.uri is not None:
            mongo_login = self.uri
        else:
            if self.user is None:
                mongo_login = self.port
            else:
                mongo_login = 'mongodb://{}:{}@localhost:{}/'.format(
                    self.user, self.pwrd, self.port
                )

        if property_map is None:
            property_map = {}

        ignore_keys = {
            'property-id', 'property-title', 'property-description',
            'last_modified', 'definition', '_id', '_settings'
        }

        # Sanity checks for property map
        for pname, pdict_list in property_map.items():
            pd_doc = self.property_definitions.find_one({'_id': pname})

            if pd_doc:
                # property_field_name, {'ase_field': ..., 'units': ...}
                for pdict in pdict_list:
                    for k, pd in pdict.items():
                        if k in ignore_keys:
                            continue

                        if k not in pd_doc['definition']:
                            warnings.warn(
                                'Provided field "{}" in property_map does not match '\
                                'property definition'.format(k)
                            )

                        if ('field' not in pd) or (pd['field'] is None):
                            raise RuntimeError(
                                "Must specify all 'field' sections in property_map"
                            )

                        if 'units' not in pd:
                            raise RuntimeError(
                                "Must specify all 'units' sections in "\
                                "property_map. Set value to None if no units."
                            )
            else:
                warnings.warn(
                    'Property name "{}" in property_map does not have an '\
                    'existing definition in the database.'.format(pname)
                )

        if generator:
            return self._insert_data_generator(
                mongo_login=mongo_login,
                login_args=self.login_args,
                login_kwargs=self.login_kwargs,
                database_name=self.database_name,
                configurations=configurations,
                property_map=property_map,
                transform=transform,
                verbose=verbose
            )
        else:
            configurations = list(configurations)

            n = len(configurations)
            k = self.nprocs

            split_configs = [
                configurations[i*(n//k)+min(i, n%k):(i+1)*(n//k)+min(i+1, n%k)]
                for i in range(k)
            ]

            pfunc = partial(
                self._insert_data,
                mongo_login=mongo_login,
                database_name=self.database_name,
                property_map=property_map,
                transform=transform,
                verbose=verbose
            )

            pool = multiprocessing.Pool(self.nprocs)

            return list(itertools.chain.from_iterable(
                pool.map(pfunc, split_configs)
            ))

    @staticmethod
    def _insert_data_generator(
        configurations, database_name,
        mongo_login,
        login_args,
        login_kwargs,
        property_map=None, transform=None,
        verbose=False
        ):

        if isinstance(mongo_login, int):
            client = MongoClient(
                'localhost', mongo_login, *login_args, **login_kwargs
            )
        else:
            client = MongoClient(mongo_login, *login_args, **login_kwargs)

        coll_configurations         = client[database_name][_CONFIGS_COLLECTION]
        coll_properties             = client[database_name][_PROPS_COLLECTION]
        coll_property_definitions   = client[database_name][_PROPDEFS_COLLECTION]
        coll_property_settings      = client[database_name][_PROPSETTINGS_COLLECTION]

        if isinstance(configurations, Configuration):
            configurations = [configurations]

        if property_map is None:
            property_map = {}

        property_definitions = {}
        for pname in property_map:
            doc = coll_property_definitions.find_one({'_id': pname})

            if doc is None:
                raise RuntimeError(
                    "Property definition '{}' does not exist. "\
                    "Use insert_property_definition() first".format(pname)
                )
            else:
                property_definitions[pname] = doc['definition']

        ignore_keys = {
            'property-id', 'property-title', 'property-description',
            'last_modified', 'definition', '_id', '_settings'
        }

        expected_keys = {
            pname: [set(
                # property_map[pname][f]['field']
                pmap[f]['field']
                for f in property_definitions[pname].keys() - ignore_keys
                if property_definitions[pname][f]['required']
            ) for pmap in property_map[pname]]
            for pname in property_map
        }

        config_docs     = []
        property_docs   = []
        settings_docs   = []

        # Add all of the configurations into the Mongo server
        ai = 1
        # TODO: rename atoms
        for atoms in tqdm(
            configurations,
            desc='Preparing to add configurations to Database',
            disable=not verbose,
            ):

            if transform:
                transform(atoms)

            cid = ID_FORMAT_STRING.format('CO', hash(atoms), 0)
            c_update_doc = _build_c_update_doc(atoms)

            #Old Method processed_fields = process_species_list(atoms)
            # Add if doesn't exist, else update (since last-modified changed)
            '''
            c_update_doc =  {  # update document
                    '$setOnInsert': {
                        '_id': cid,
                        'atomic_numbers': atoms.get_atomic_numbers().tolist(),
                        'positions': atoms.get_positions().tolist(),
                        'cell': np.array(atoms.get_cell()).tolist(),
                        'pbc': atoms.get_pbc().astype(int).tolist(),
                        'elements': processed_fields['elements'],
                        'nelements': processed_fields['nelements'],
                        'elements_ratios': processed_fields['elements_ratios'],
                        'chemical_formula_reduced': processed_fields['chemical_formula_reduced'],
                        'chemical_formula_anonymous': processed_fields['chemical_formula_anonymous'],
                        'chemical_formula_hill': atoms.get_chemical_formula(),
                        'nsites': len(atoms),
                        'dimension_types': atoms.get_pbc().astype(int).tolist(),
                        'nperiodic_dimensions': int(sum(atoms.get_pbc())),
                        'lattice_vectors': np.array(atoms.get_cell()).tolist(),
                    },
                    '$set': {
                        'last_modified': datetime.datetime.now().strftime('%Y-%m-%dT%H:%M:%SZ')
                    },
                    '$addToSet': {
                        'names': {
                            '$each': list(atoms.info[ATOMS_NAME_FIELD])
                        },
                        'labels': {
                            '$each': list(atoms.info[ATOMS_LABELS_FIELD])
                        },
                        'relationships.properties': {
                            '$each': []
                        }
                    }
                }
'''
            # TODO: Make Configuration "type" agnostic->Possible all types may not have info/arrays
            #       but could enforce this.
            available_keys = set().union(atoms.info.keys(), atoms.arrays.keys())

            pid = None

            new_pids = []
            for pname, pmap_list in property_map.items():
                for pmap_i, pmap in enumerate(pmap_list):
                    pmap_copy = dict(pmap)
                    if '_settings' in pmap_copy:
                        del pmap_copy['_settings']

                    # Pre-check to avoid having to delete partially-added properties
                    missing_keys = expected_keys[pname][pmap_i] - available_keys
                    if missing_keys:
                        # warnings.warn(
                        #     "Configuration is missing keys {} for Property"\
                        #     "Instance construction. Available keys: {}. "\
                        #     "Skipping".format(
                        #         missing_keys, available_keys
                        #     )
                        # )
                        continue

                    prop = Property.from_definition(
                        definition=property_definitions[pname],
                        configuration=atoms,
                        property_map=pmap_copy
                    )

                    pid = ID_FORMAT_STRING.format('PI', hash(prop), 0)

                    new_pids.append(pid)

                    labels = []
                    methods = []
                    settings_ids = []

                    # Attach property settings, if any were given
                    if '_settings' in pmap:
                        pso_map = pmap['_settings']

                        all_ps_fields = set(pso_map.keys()) - {
                            '_method', '_description', '_files', '_labels'
                        }

                        # ps_not_required = {
                        #     psk for psk in all_ps_fields if not pso_map[psk]['required']
                        # }

                        # ps_missing_keys = all_ps_fields  - available_keys - ps_not_required

                        # if not ps_missing_keys:
                        #     # Has all of the required PS keys

                        gathered_fields = {}
                        for ps_field in all_ps_fields:
                            psf_key = pso_map[ps_field]['field']

                            if ps_field in atoms.info:
                                v = atoms.info[psf_key]
                            elif ps_field in atoms.arrays:
                                v = atoms.arrays[psf_key]
                            else:
                                # No keys are required; ignored if missing
                                continue

                            gathered_fields[ps_field] = {
                                # 'required': pso_map[ps_field]['required'],
                                'source-value': v,
                                'source-unit':  pso_map[ps_field]['units'],
                            }

                        ps = PropertySettings(
                            method=pso_map['_method'] if '_method' in pso_map else None,
                            description=pso_map['_description'] if '_description' in pso_map else None,
                            files=pso_map['_files'] if '_files' in pso_map else None,
                            labels=pso_map['_labels'] if '_labels' in pso_map else None,
                            fields=gathered_fields,
                        )

                        ps_id = ID_FORMAT_STRING.format('PS', hash(ps), 0)

                        ps_set_on_insert = {
                            '_id': ps_id,
                            '_method':       ps.method,
                            '_description': ps.description,
                            '_files':       ps.files,
                        }

                        for gf, gf_dict in gathered_fields.items():
                            if isinstance(gf_dict['source-value'], (int, float, str)):
                                # Add directly
                                ps_set_on_insert[gf] = {
                                    'source-value': gf_dict['source-value']
                                }
                            else:
                                # Then it's array-like and should be converted to a list
                                ps_set_on_insert[gf] = {
                                    'source-value': np.atleast_1d(
                                        gf_dict['source-value']
                                    ).tolist()
                                }

                            if 'source-unit' in gf_dict:
                                ps_set_on_insert[gf]['source-unit'] = gf_dict['source-unit']

                        ps_update_doc =  {  # update document
                                '$setOnInsert': ps_set_on_insert,
                                '$set': {
                                    'last_modified': datetime.datetime.now().strftime('%Y-%m-%dT%H:%M:%SZ')
                                },
                                '$addToSet': {
                                    '_labels': {
                                        '$each': list(ps.labels)
                                    },
                                    'relationships.properties': {
                                        '$each': [pid]
                                    }
                                }
                            }

                        settings_docs.append(UpdateOne(
                            {'_id': ps_id},
                            ps_update_doc,
                            upsert=True,
                        ))

                        methods.append(ps.method)
                        labels += list(ps.labels)
                        settings_ids.append(ps_id)

                    # Prepare the property instance EDN document
                    setOnInsert = {}
                    # for k in property_map[pname]:
                    for k in pmap:
                        if k not in prop.keys():
                            # To allow for missing non-required keys.
                            # Required keys checked for in Property.from_definition
                            continue

                        if isinstance(prop[k]['source-value'], (int, float, str)):
                            # Add directly
                            setOnInsert[k] = {
                                'source-value': prop[k]['source-value']
                            }
                        else:
                            # Then it's array-like and should be converted to a list
                            setOnInsert[k] = {
                                'source-value': np.atleast_1d(
                                    prop[k]['source-value']
                                ).tolist()
                            }

                        if 'source-unit' in prop[k]:
                            setOnInsert[k]['source-unit'] = prop[k]['source-unit']

                        p_update_doc = {
                            '$addToSet': {
                                'methods': {'$each': methods},
                                'labels': {'$each': labels},
                                # PR -> PSO pointer
                                'relationships.property_settings': {
                                    '$each': settings_ids
                                },
                                'relationships.configurations': cid,
                            },
                            '$setOnInsert': {
                                '_id': pid,
                                'type': pname,
                                pname: setOnInsert
                            },
                            '$set': {
                                'last_modified': datetime.datetime.now().strftime('%Y-%m-%dT%H:%M:%SZ')
                            }
                        }

                    property_docs.append(UpdateOne(
                        {'_id': pid},
                        p_update_doc,
                        upsert=True,
                    ))

                    c_update_doc['$addToSet']['relationships.properties']['$each'].append(
                        pid
                    )

                    yield (cid, pid)

            config_docs.append(
                UpdateOne({'_id': cid}, c_update_doc, upsert=True)
            )

            if not pid:
                # Only yield if something wasn't yielded earlier
                yield (cid, pid)

            ai += 1

        if config_docs:
            res = coll_configurations.bulk_write(config_docs, ordered=False)
            nmatch = res.bulk_api_result['nMatched']
            if nmatch:
                warnings.warn(
                    '{} duplicate configurations detected'.format(nmatch)
                )
        if property_docs:
            res = coll_properties.bulk_write(property_docs, ordered=False)
            nmatch = res.bulk_api_result['nMatched']
            if nmatch:
                warnings.warn(
                    '{} duplicate properties detected'.format(nmatch)
                )

        if settings_docs:
            res = coll_property_settings.bulk_write(
                settings_docs,
                # [
                #     UpdateOne(
                #         {'_id': sid},
                #         {'$addToSet': {'relationships.properties': {'$each': lst}}}
                #     ) for sid, lst in settings_docs.items()
                # ],
                ordered=False
            )
            nmatch = res.bulk_api_result['nMatched']
            if nmatch:
                warnings.warn(
                    '{} duplicate property settings detected'.format(nmatch)
                )


        client.close()



    @staticmethod
    def _insert_data(
        configurations, database_name, mongo_login,
        property_map=None, transform=None,
        verbose=False
        ):

        if isinstance(mongo_login, int):
            client = MongoClient('localhost', mongo_login)
        else:
            client = MongoClient(mongo_login)

        coll_configurations         = client[database_name][_CONFIGS_COLLECTION]
        coll_properties             = client[database_name][_PROPS_COLLECTION]
        coll_property_definitions   = client[database_name][_PROPDEFS_COLLECTION]
        coll_property_settings      = client[database_name][_PROPSETTINGS_COLLECTION]

        if isinstance(configurations, Configuration):
            configurations = [configurations]

        if property_map is None:
            property_map = {}

        property_definitions = {}
        for pname in property_map:
            doc = coll_property_definitions.find_one({'_id': pname})

            if doc is None:
                raise RuntimeError(
                    "Property definition '{}' does not exist. "\
                    "Use insert_property_definition() first".format(pname)
                )
            else:
                property_definitions[pname] = doc['definition']

        ignore_keys = {
            'property-id', 'property-title', 'property-description',
            'last_modified', 'definition', '_id', '_settings'
        }

        expected_keys = {
            pname: [set(
                # property_map[pname][f]['field']
                pmap[f]['field']
                for f in property_definitions[pname].keys() - ignore_keys
                if property_definitions[pname][f]['required']
            ) for pmap in property_map[pname]]
            for pname in property_map
        }

        insertions = []

        config_docs     = []
        property_docs   = []
        settings_docs   = []

        # Add all of the configurations into the Mongo server
        ai = 1
        for atoms in tqdm(
            configurations,
            desc='Preparing to add configurations to Database',
            disable=not verbose,
            ):

            if transform:
                transform(atoms)

            #cid = ID_FORMAT_STRING.format('CO', hash(atoms), 0)

            c_update_doc = _build_c_update_doc(atoms)
            #Old method processed_fields = process_species_list(atoms)

            # Add if doesn't exist, else update (since last-modified changed)
            '''
            c_update_doc =  {  # update document
                    '$setOnInsert': {
                        '_id': cid,
                        'atomic_numbers': atoms.get_atomic_numbers().tolist(),
                        'positions': atoms.get_positions().tolist(),
                        'cell': np.array(atoms.get_cell()).tolist(),
                        'pbc': atoms.get_pbc().astype(int).tolist(),
                        'elements': processed_fields['elements'],
                        'nelements': processed_fields['nelements'],
                        'elements_ratios': processed_fields['elements_ratios'],
                        'chemical_formula_reduced': processed_fields['chemical_formula_reduced'],
                        'chemical_formula_anonymous': processed_fields['chemical_formula_anonymous'],
                        'chemical_formula_hill': atoms.get_chemical_formula(),
                        'nsites': len(atoms),
                        'dimension_types': atoms.get_pbc().astype(int).tolist(),
                        'nperiodic_dimensions': int(sum(atoms.get_pbc())),
                        'lattice_vectors': np.array(atoms.get_cell()).tolist(),
                    },
                    '$set': {
                        'last_modified': datetime.datetime.now().strftime('%Y-%m-%dT%H:%M:%SZ')
                    },
                    '$addToSet': {
                        'names': {
                            '$each': list(atoms.info[ATOMS_NAME_FIELD])
                        },
                        'labels': {
                            '$each': list(atoms.info[ATOMS_LABELS_FIELD])
                        },
                        'relationships.properties': {
                            '$each': []
                        }
                    }
                }
'''         # TODO: Same as above
            available_keys = set().union(atoms.info.keys(), atoms.arrays.keys())

            pid = None

            new_pids = []
            for pname, pmap_list in property_map.items():
                for pmap_i, pmap in enumerate(pmap_list):
                    pmap_copy = dict(pmap)
                    if '_settings' in pmap_copy:
                        del pmap_copy['_settings']

                    # Pre-check to avoid having to delete partially-added properties
                    missing_keys = expected_keys[pname][pmap_i] - available_keys
                    if missing_keys:
                        # warnings.warn(
                        #     "Configuration is missing keys {} for Property"\
                        #     "Instance construction. Available keys: {}. "\
                        #     "Skipping".format(
                        #         missing_keys, available_keys
                        #     )
                        # )
                        continue

                    prop = Property.from_definition(
                        definition=property_definitions[pname],
                        configuration=atoms,
                        property_map=pmap_copy
                    )

                    pid = ID_FORMAT_STRING.format('PI', hash(prop), 0)

                    new_pids.append(pid)

                    labels = []
                    methods = []
                    settings_ids = []

                    # Attach property settings, if any were given
                    if '_settings' in pmap:
                        pso_map = pmap['_settings']

                        all_ps_fields = set(pso_map.keys()) - {
                            '_method', '_description', '_files', '_labels'
                        }

                        # ps_not_required = {
                        #     psk for psk in all_ps_fields if not pso_map[psk]['required']
                        # }

                        # ps_missing_keys = all_ps_fields  - available_keys - ps_not_required

                        # if not ps_missing_keys:
                        #     # Has all of the required PS keys

                        gathered_fields = {}
                        for ps_field in all_ps_fields:
                            psf_key = pso_map[ps_field]['field']

                            if ps_field in atoms.info:
                                v = atoms.info[psf_key]
                            elif ps_field in atoms.arrays:
                                v = atoms.arrays[psf_key]
                            else:
                                # No keys are required; ignored if missing
                                continue

                            gathered_fields[ps_field] = {
                                # 'required': pso_map[ps_field]['required'],
                                'source-value': v,
                                'source-unit':  pso_map[ps_field]['units'],
                            }

                        ps = PropertySettings(
                            method=pso_map['_method'] if '_method' in pso_map else None,
                            description=pso_map['_description'] if '_description' in pso_map else None,
                            files=pso_map['_files'] if '_files' in pso_map else None,
                            labels=pso_map['_labels'] if '_labels' in pso_map else None,
                            fields=gathered_fields,
                        )

                        ps_id = ID_FORMAT_STRING.format('PS', hash(ps), 0)

                        ps_set_on_insert = {
                            '_id': ps_id,
                            '_method':       ps.method,
                            '_description': ps.description,
                            '_files':       ps.files,
                        }

                        for gf, gf_dict in gathered_fields.items():
                            if isinstance(gf_dict['source-value'], (int, float, str)):
                                # Add directly
                                ps_set_on_insert[gf] = {
                                    'source-value': gf_dict['source-value']
                                }
                            else:
                                # Then it's array-like and should be converted to a list
                                ps_set_on_insert[gf] = {
                                    'source-value': np.atleast_1d(
                                        gf_dict['source-value']
                                    ).tolist()
                                }

                            if 'source-unit' in gf_dict:
                                ps_set_on_insert[gf]['source-unit'] = gf_dict['source-unit']

                        ps_update_doc =  {  # update document
                                '$setOnInsert': ps_set_on_insert,
                                '$set': {
                                    'last_modified': datetime.datetime.now().strftime('%Y-%m-%dT%H:%M:%SZ')
                                },
                                '$addToSet': {
                                    '_labels': {
                                        '$each': list(ps.labels)
                                    },
                                    'relationships.properties': {
                                        '$each': [pid]
                                    }
                                }
                            }

                        settings_docs.append(UpdateOne(
                            {'_id': ps_id},
                            ps_update_doc,
                            upsert=True,
                        ))

                        methods.append(ps.method)
                        labels += list(ps.labels)
                        settings_ids.append(ps_id)

                    # Prepare the property instance EDN document
                    setOnInsert = {}
                    # for k in property_map[pname]:
                    for k in pmap:
                        if k not in prop.keys():
                            # To allow for missing non-required keys.
                            # Required keys checked for in Property.from_definition
                            continue

                        if isinstance(prop[k]['source-value'], (int, float, str)):
                            # Add directly
                            setOnInsert[k] = {
                                'source-value': prop[k]['source-value']
                            }
                        else:
                            # Then it's array-like and should be converted to a list
                            setOnInsert[k] = {
                                'source-value': np.atleast_1d(
                                    prop[k]['source-value']
                                ).tolist()
                            }

                        if 'source-unit' in prop[k]:
                            setOnInsert[k]['source-unit'] = prop[k]['source-unit']

                        p_update_doc = {
                            '$addToSet': {
                                'methods': {'$each': methods},
                                'labels': {'$each': labels},
                                # PR -> PSO pointer
                                'relationships.property_settings': {
                                    '$each': settings_ids
                                },
                                'relationships.configurations': cid,
                            },
                            '$setOnInsert': {
                                '_id': pid,
                                'type': pname,
                                pname: setOnInsert
                            },
                            '$set': {
                                'last_modified': datetime.datetime.now().strftime('%Y-%m-%dT%H:%M:%SZ')
                            }
                        }

                    property_docs.append(UpdateOne(
                        {'_id': pid},
                        p_update_doc,
                        upsert=True,
                    ))

                    c_update_doc['$addToSet']['relationships.properties']['$each'].append(
                        pid
                    )

                    insertions.append((cid, pid))

            config_docs.append(
                UpdateOne({'_id': cid}, c_update_doc, upsert=True)
            )

            if not pid:
                # Only yield if something wasn't yielded earlier
                insertions.append((cid, pid))

            ai += 1

        if config_docs:
            res = coll_configurations.bulk_write(config_docs, ordered=False)
            nmatch = res.bulk_api_result['nMatched']
            if nmatch:
                warnings.warn(
                    '{} duplicate configurations detected'.format(nmatch)
                )
        if property_docs:
            res = coll_properties.bulk_write(property_docs, ordered=False)
            nmatch = res.bulk_api_result['nMatched']
            if nmatch:
                warnings.warn(
                    '{} duplicate properties detected'.format(nmatch)
                )

        if settings_docs:
            res = coll_property_settings.bulk_write(
                settings_docs,
                # [
                #     UpdateOne(
                #         {'_id': sid},
                #         {'$addToSet': {'relationships.properties': {'$each': lst}}}
                #     ) for sid, lst in settings_docs.items()
                # ],
                ordered=False
            )
            nmatch = res.bulk_api_result['nMatched']
            if nmatch:
                warnings.warn(
                    '{} duplicate property settings detected'.format(nmatch)
                )


        client.close()
        return insertions


    def insert_property_definition(self, definition):
        """
        Inserts a new property definition into the database. Checks that
        definition is valid, then builds all necessary groups in
        :code:`/root/properties`. Throws an error if the property already
        exists.

        Args:

            definition (dict or string):
                The map defining the property. See the example below, or the
                `OpenKIM Properties Framework <https://openkim.org/doc/schema/properties-framework/>`_
                for more details. If a string is provided, it must be the name
                of an existing property definition from the
                `OpenKIM Properties List <https://openkim.org/properties>`_.

        Example definition:

        .. code-block:: python

            property_definition = {
                'property-id': 'default',
                'property-title': 'A default property used for testing',
                'property-description': 'A description of the property',
                'energy': {'type': 'float', 'has-unit': True, 'extent': [], 'required': True, 'description': 'empty'},
                'stress': {'type': 'float', 'has-unit': True, 'extent': [6], 'required': True, 'description': 'empty'},
                'name': {'type': 'string', 'has-unit': False, 'extent': [], 'required': True, 'description': 'empty'},
                'nd-same-shape': {'type': 'float', 'has-unit': True, 'extent': [2,3,5], 'required': True, 'description': 'empty'},
                'nd-diff-shape': {'type': 'float', 'has-unit': True, 'extent': [":", ":", ":"], 'required': True, 'description': 'empty'},
                'forces': {'type': 'float', 'has-unit': True, 'extent': [":", 3], 'required': True, 'description': 'empty'},
                'nd-same-shape-arr': {'type': 'float', 'has-unit': True, 'extent': [':', 2, 3], 'required': True, 'description': 'empty'},
                'nd-diff-shape-arr': {'type': 'float', 'has-unit': True, 'extent': [':', ':', ':'], 'required': True, 'description': 'empty'},
            }

        """

        if isinstance(definition, str):
            definition = KIM_PROPERTIES[definition]

        if self.property_definitions.count_documents(
            {'_id': definition['property-id']}
            ):
            warnings.warn(
                "Property definition with name '{}' already exists. "\
                "Using existing definition.".format(
                    definition['property-id']
                )
            )

        dummy_dict = deepcopy(definition)

        # Spoof if necessary
        if VALID_KIM_ID.match(dummy_dict['property-id']) is None:
            # Invalid ID. Try spoofing it
            dummy_dict['property-id'] = 'tag:@,0000-00-00:property/'
            dummy_dict['property-id'] += definition['property-id']
            warnings.warn(
                "Invalid KIM property-id; "\
                "Temporarily renaming to {}. "\
                "See https://openkim.org/doc/schema/properties-framework/ "\
                "for more details.".format(dummy_dict['property-id'])
            )

        check_property_definition(dummy_dict)

        self.property_definitions.update_one(
            {'_id': definition['property-id']},
            {
                '$setOnInsert': {
                    '_id': definition['property-id'],
                    'definition': dummy_dict
                }
            },
            upsert=True
        )


    def get_property_definition(self, name):
        return self.property_definitions.find_one({'_id': name})


    def insert_property_settings(self, ps_object):
        """
        Inserts a new property settings object into the database by creating
        and populating the necessary groups in :code:`/root/property_settings`.

        Args:

            ps_object (PropertySettings)
                The :class:`~colabfit.tools.property_settings.PropertySettings`
                object to insert into the database.


        Returns:

            ps_id (str):
                The ID of the inserted property settings object. Equals the hash
                of the object.
        """

        ps_id = ID_FORMAT_STRING.format('PS', hash(ps_object), 0)

        self.property_settings.update_one(
            {'_id': ps_id},
            {
                '$addToSet': {
                    'labels': {'$each': list(ps_object.labels)}
                },
                '$setOnInsert': {
                    '_id': ps_id,
                    'method': ps_object.method,
                    'description': ps_object.description,
                    'files': [
                        {
                            'file_name': ftup[0],
                            'file_contents': ftup[1],
                        } for ftup in ps_object.files
                    ],
                }
            },
            upsert=True
        )

        return ps_id


    def get_property_settings(self, pso_id):
        pso_doc = self.property_settings.find_one({'_id': pso_id})

        return PropertySettings(
                method=pso_doc['method'],
                description=pso_doc['description'],
                labels=set(pso_doc['labels']),
                files=[
                    (d['file_name'], d['file_contents'])
                    for d in pso_doc['files']
                ]
            )


    # @staticmethod
    def get_data(
        self, collection_name,
        fields,
        query=None,
        ids=None,
        keep_ids=False,
        concatenate=False,
        vstack=False,
        ravel=False,
        unpack_properties=True,
        verbose=False,
        ):
        """
        Queries the database and returns the fields specified by `keys` as a
        list or an array of values. Returns the results in memory.

        Example:

        .. code-block:: python

            data = database.get_data(
                collection_name='properties',
                query={'_id': {'$in': <list_of_property_IDs>}},
                fields=['property_name_1.energy', 'property_name_1.forces'],
                cache=True
            )

        Args:

            collection_name (str):
                The name of a collection in the database.

            fields (list or str):
                The fields to return from the documents. Sub-fields can be
                returned by providing names separated by periods ('.')

            query (dict, default=None):
                A Mongo query dictionary. If None, returns the data for all of
                the documents in the collection.

            ids (list):
                The list of IDs to return the data for. If None, returns the
                data for the entire collection. Note that this information can
                also be provided using the :code:`query` argument.

            keep_ids (bool, default=False):
                If True, includes the '_id' field as one of the returned values.

            concatenate (bool, default=False):
                If True, concatenates the data before returning.

            vstack (bool, default=False):
                If True, calls np.vstack on data before returning.

            ravel (bool, default=False):
                If True, concatenates and ravels the data before returning.

            unpack_properties (bool, default=True):
                If True, returns only the contents of the :code:`'source-value'`
                key for each field in :attr:`fields` (assuming
                :code:`'source-value'` exists). Users who wish to return the
                full dictionaries for fields should set
                :code:`unpack_properties=False`.

            verbose (bool, default=False):
                If True, prints a progress bar

        Returns:

            data (dict):
                key = k for k in keys. val = in-memory data
        """

        if query is None:
            query = {}

        if ids is not None:
            if isinstance(ids, str):
                ids = [ids]
            elif isinstance(ids, np.ndarray):
                ids = ids.tolist()

            query['_id'] = {'$in': ids}

        if isinstance(fields, str):
            fields = [fields]

        retfields = {k: 1 for k in fields}

        if keep_ids:
            retfields['_id'] = 1

        collection = self[self.database_name][collection_name]

        cursor = collection.find(query, retfields)

        data = {
            k: [] for k in retfields
        }

        for doc in tqdm(cursor, desc='Getting data', disable=not verbose):
            for k in retfields:
                # For figuring out if document has the data

                # Handle keys like "property-name.property-field"
                missing = False
                v = doc
                for kk in k.split('.'):
                    if kk in v:
                        v = v[kk]
                    else:
                        # Missing something
                        missing = True

                if not missing:
                    if isinstance(v, dict):
                        if unpack_properties and ('source-value' in v):
                            v = v['source-value']

                    data[k].append(v)

        for k,v in data.items():
            # data[k] = np.array(data[k])

            if concatenate or ravel:
                try:
                    data[k] = np.concatenate(v)
                except:
                    data[k] = np.array(v)

            if vstack:
                data[k] = np.vstack(v)

        if ravel:
            for k,v in data.items():
                data[k] = v.ravel()

        if len(retfields) == 1:
            return data[list(retfields.keys())[0]]
        else:
            return data


    def get_configuration(self, i, property_ids=None, attach_properties=False):
        """
        Returns a single configuration by calling :meth:`get_configurations`
        """
        return self.get_configurations(
            [i], property_ids=property_ids, attach_properties=attach_properties
        )[0]


    def get_configurations(
        self, configuration_ids,
        property_ids=None,
        attach_properties=False,
        attach_settings=False,
        generator=False,
        verbose=False
        ):
        """
        A generator that returns in-memory Configuration objects one at a time
        by loading the atomic numbers, positions, cells, and PBCs.

        Args:

            configuration_ids (list or 'all'):
                A list of string IDs specifying which Configurations to return.
                If 'all', returns all of the configurations in the database.

            property_ids (list, default=None):
                A list of Property IDs. Used for limiting searches when
                :code:`attach_properties==True`.  If None,
                :code:`attach_properties` will attach all linked Properties.
                Note that this only attaches one property per Configuration, so
                if multiple properties point to the same Configuration, that
                Configuration will be returned multiple times.

            attach_properties (bool, default=False):
                If True, attaches all the data of any linked properties from
                :code:`property_ids`. The property data will either be added to
                the :code:`arrays` dictionary on a Configuration (if it can be
                converted to a matrix where the first dimension is the same
                as the number of atoms in the Configuration) or the :code:`info`
                dictionary (if it wasn't added to :code:`arrays`). Property
                fields in a list to accomodate the possibility of multiple
                properties of the same type pointing to the same configuration.
                WARNING: don't use this option if multiple properties of the
                same type point to the same Configuration, but the properties
                don't have values for all of their fields.

            attach_settings (bool, default=False):
                NOT supported yet. If True, attaches all of the fields of the property settings
                that are linked to the attached property instances. If
                :code:`attach_settings=True`, must also have
                :code:`attach_properties=True`.

            generator (bool, default=False):
                NOT supported yet. If True, this function returns a generator of
                the configurations. This is useful if the configurations can't
                all fit in memory at the same time.

            verbose (bool):
                If True, prints progress bar

        Returns:

            configurations (iterable):
                A list or generator of the re-constructed configurations
        """

        if attach_settings:
            raise NotImplementedError

        if configuration_ids == 'all':
            query = {}
        else:
            if isinstance(configuration_ids, str):
                configuration_ids = [configuration_ids]

            query = {'_id': {'$in': configuration_ids}}

        if generator:
            raise NotImplementedError
            # return self._get_configurations(
            #     query=query,
            #     property_ids=property_ids,
            #     attach_properties=attach_properties,
            #     verbose=verbose
            # )
        else:
            return list(self._get_configurations(
                query=query,
                property_ids=property_ids,
                attach_properties=attach_properties,
                attach_settings=attach_settings,
                verbose=verbose
            ))


    def _get_configurations(
        self,
        query,
        property_ids,
        attach_properties,
        attach_settings,
        verbose=False
        ):
        ui_keys = self.configuration_type.unique_identifiers.keys()
        if not attach_properties:
            for co_doc in tqdm(
                self.configurations.find(
                    query,
                    {
                        *ui_keys,
                        'names',
                        'labels'
                    }
                ),
                desc='Getting configurations',
                disable=not verbose
                ):
                # TODO: Need way to map unique identifiers to init arguments
                #  For now assume arguments are in correct order or could enforce matching keyword names
                c = self.configuration_type.__class__(
                    *[co_doc[_ui_key] for _ui_key in ui_keys]
                )
                '''
                c = Configuration(
                    symbols=co_doc['atomic_numbers'],
                    positions=co_doc['positions'],
                    cell=co_doc['cell'],
                    pbc=co_doc['pbc'],
                )
                '''

                c.info['_id'] = co_doc['_id']
                c.info[ATOMS_NAME_FIELD] = co_doc['names']
                c.info[ATOMS_LABELS_FIELD] = co_doc['labels']

                yield c
        else:
            config_dict = {}
            for co_doc in tqdm(
<<<<<<< HEAD
                self.configurations.find(query),
                desc='Getting configurations',
                disable=not verbose
=======
                    self.configurations.find(query),
                    desc='Getting configurations',
                    disable=not verbose
>>>>>>> 353500ca
                ):
                # TODO: Think about how to handle below (same as above)
                c = self.configuration_type.__class__(
                    *[co_doc[_ui_key] for _ui_key in ui_keys]
                )
                '''
                c = Configuration(
                    symbols=co_doc['atomic_numbers'],
                    positions=co_doc['positions'],
                    cell=co_doc['cell'],
                    pbc=co_doc['pbc'],
                )
                '''
                c.info['_id'] = co_doc['_id']
                c.info[ATOMS_NAME_FIELD] = co_doc['names']
                c.info[ATOMS_LABELS_FIELD] = co_doc['labels']

                config_dict[co_doc['_id']] = c

            all_attached_prs = set([_['_id'] for _ in self.properties.find(
                {'relationships.configurations': query['_id']},
                {'_id'}
            )])

            if property_ids is not None:
<<<<<<< HEAD
                property_ids = list(all_attached_prs.union(set(property_ids)))
=======
                 property_ids = list(all_attached_prs.union(set(property_ids)))
>>>>>>> 353500ca
            else:
                property_ids = all_attached_prs

            for pr_doc in tqdm(
<<<<<<< HEAD
                    self.properties.find( {'_id': {'$in': property_ids}}),
                    desc='Attaching properties',
                    disable=not verbose
                ):
=======
                    self.properties.find({'_id': {'$in': property_ids}}),
                    desc='Attaching properties',
                    disable=not verbose
            ):
>>>>>>> 353500ca

                for co_id in pr_doc['relationships']['configurations']:
                    if co_id not in config_dict: continue

                    c = config_dict[co_id]

                    n = len(c)

                    for field_name, field in pr_doc[pr_doc['type']].items():
                        v = field['source-value']

                        dct = c.info
                        if isinstance(v, list):
<<<<<<< HEAD
                            if len(v) == n:
=======
                             if len(v) == n:
>>>>>>> 353500ca
                                dct = c.arrays

                        field_name = f'{pr_doc["type"]}.{field_name}'

                        if field_name in dct:
                            # Then this is a duplicate property
                            dct[field_name].append(v)
                        else:
                            # Then this is the first time
                            # the property of this type is being added
                            dct[field_name] = [v]

            for v in config_dict.values():
                yield v

            # pipeline = [
            #     {'$match': query},
            #     {'$lookup': {
            #         'from': 'properties',
            #         'localField': 'relationships.properties',
            #         'foreignField': '_id',
            #         'as': 'linked_properties'
            #     }},
            # ]

            # if property_ids is not None:
            #     pipeline.append(
            #         {'$match': {'linked_properties._id': {'$in': property_ids}}}
            #     )

            # if attach_settings:
            #     pipeline.append(
            #         {'$lookup': {
            #             'from': 'property_settings',
            #             'localField': 'linked_properties.relationships.property_settings',
            #             'foreignField': '_id',
            #             'as': 'linked_property_settings'
            #         }}
            #     )

            # for co_doc in tqdm(
            #         self.configurations.aggregate(pipeline),
            #         desc='Getting configurations',
            #         disable=not verbose
            #     ):

            #     c = Configuration(
            #         symbols=co_doc['atomic_numbers'],
            #         positions=co_doc['positions'],
            #         cell=co_doc['cell'],
            #         pbc=co_doc['pbc'],
            #     )

            #     c.info['_id'] = co_doc['_id']
            #     c.info[ATOMS_NAME_FIELD] = co_doc['names']
            #     c.info[ATOMS_LABELS_FIELD] = co_doc['labels']

            #     n = len(c)

            #     for pr_doc in co_doc['linked_properties']:
            #         for field_name, field in pr_doc[pr_doc['type']].items():
            #             v = field['source-value']

            #             dct = c.info
            #             if isinstance(v, list):
            #                 if len(v) == n:
            #                     dct = c.arrays

            #             field_name = f'{pr_doc["type"]}.{field_name}'

            #             if field_name in dct:
            #                 # Then this is a duplicate property
            #                 dct[field_name].append(v)
            #             else:
            #                 # Then this is the first time
            #                 # the property of this type is being added
            #                 dct[field_name] = [v]

            #     if attach_settings:
            #         for ps_doc in co_doc['linked_property_settings']:
            #             for k,v in ps_doc.items():
            #                 if k in [
            #                     '_id', '_description', '_labels', '_method'
            #                     ]:
            #                     c.info['_settings.'+k] = v
            #                 elif k in ['_files', 'last_modified', 'relationships']:
            #                     pass
            #                 else:
            #                     v = field['source-value']

            #                     dct = c.info
            #                     if isinstance(v, list):
            #                         if len(v) == n:
            #                             dct = c.arrays

            #                     dct[k] = v

            #     yield c
<<<<<<< HEAD

=======
>>>>>>> 353500ca

    def concatenate_configurations(self):
        """
        Concatenates the atomic_numbers, positions, cells, and pbcs groups in
        /configurations.
        """
        self.database.concatenate_configurations()


    def insert_configuration_set(self, ids, description='', verbose=False):
        """
        Inserts the configuration set of IDs to the database.

        Args:

            ids (list or str):
                The IDs of the configurations to include in the configuartion
                set.

            description (str, optional):
                A human-readable description of the configuration set.

            verbose (bool, default=False):
                If True, prints a progress bar
        """

        if isinstance(ids, str):
            ids = [ids]

        ids = list(set(ids))

        cs_hash = sha512()
        cs_hash.update(description.encode('utf-8'))
        for i in sorted(ids):
            cs_hash.update(str(i).encode('utf-8'))

        cs_hash = int(str(int(cs_hash.hexdigest(), 16)-HASH_SHIFT)[:HASH_LENGTH])
        cs_id = ID_FORMAT_STRING.format('CS', cs_hash, 0)

        # Check for duplicates
        if self.configuration_sets.count_documents({'_id': cs_id}):
            return cs_id

        # Make sure all of the configurations exist
        if self.configurations.count_documents({'_id': {'$in': ids}}) != len(ids):
            raise MissingEntryError(
                "Not all of the IDs provided to insert_configuration_set exist"\
                " in the database."
            )

        #Old method aggregated_info = self.aggregate_configuration_info(ids, verbose=verbose)
        aggregated_info = self.configuration_type.aggregate_configuration_summaries(
            self,
            ids,
            verbose=verbose
        )

        self.configuration_sets.update_one(
            {'_id': cs_id},
            {
                '$addToSet': {
                    'relationships.configurations': {'$each': ids}
                },
                '$setOnInsert': {
                    '_id': cs_id,
                    'description': description,
                },
                '$set': {
                    'aggregated_info': aggregated_info,
                    'last_modified': datetime.datetime.now().strftime('%Y-%m-%dT%H:%M:%SZ')
                },
            },
            upsert=True
        )

        # Add the backwards relationships CO->CS
        config_docs = []
        for cid in ids:
            config_docs.append(UpdateOne(
                {'_id': cid},
                {
                    '$addToSet': {
                        'relationships.configuration_sets': cs_id
                    }
                }
            ))

        self.configurations.bulk_write(config_docs)

        return cs_id


    def get_configuration_set(self, cs_id, resync=False):
        """
        Returns the configuration set with the given ID.

        Args:

            cs_ids (str):
                The ID of the configuration set to return

            resync (bool):
                If True, re-aggregates the configuration set information before
                returning. Default is False.

        Returns:

            A dictionary with two keys:
                'last_modified': a datetime string
                'configuration_set': the configuration set object
        """


        if resync:
            self.resync_configuration_set(cs_id)

        cs_doc = self.configuration_sets.find_one({'_id': cs_id})

        return {
            'last_modified': cs_doc['last_modified'],
            'configuration_set': ConfigurationSet(
                configuration_ids=cs_doc['relationships']['configurations'],
                description=cs_doc['description'],
                aggregated_info=cs_doc['aggregated_info']
            )
        }


    def resync_configuration_set(self, cs_id, verbose=False):
        """
        Re-synchronizes the configuration set by re-aggregating the information
        from the configurations.

        Args:

            cs_id (str):
                The ID of the configuration set to update

            verbose (bool, default=False):
                If True, prints a progress bar

        Returns:

            None; updates the configuration set document in-place

        """

        cs_doc = self.configuration_sets.find_one({'_id': cs_id})

        #Old method aggregated_info = self.aggregate_configuration_info(
        #    cs_doc['relationships']['configurations'], verbose=verbose
        #)
        aggregated_info = self.configuration_type.aggregate_configuration_summaries(
            self,
            cs_doc['relationships']['configurations'],
            verbose=verbose,
        )

        self.configuration_sets.update_one(
            {'_id': cs_id},
            {'$set': {'aggregated_info': aggregated_info}},
            upsert=True,
        )


    def resync_dataset(self, ds_id, verbose=False):
        """
        Re-synchronizes the dataset by aggregating all necessary data from
        properties and configuration sets. Note that this also calls
        :meth:`colabfit.tools.client.resync_configuration_set`

        Args:

            ds_id (str):
                The ID of the dataset to update

            verbose (bool, default=False):
                If True, prints a progress bar

        Returns:

            None; updates the dataset document in-place
        """

        ds_doc = self.datasets.find_one({'_id': ds_id})

        cs_ids = ds_doc['relationships']['configuration_sets']
        pr_ids = ds_doc['relationships']['properties']

        for csid in cs_ids:
            self.resync_configuration_set(csid, verbose=verbose)

        aggregated_info = {}
        for k,v in self.aggregate_configuration_set_info(cs_ids).items():
            if k == 'labels':
                k = 'configuration_labels'
            elif k == 'labels_counts':
                k = 'configuration_labels_counts'

            aggregated_info[k] = v

        for k,v in self.aggregate_property_info(pr_ids, verbose=verbose).items():
            if k in {
                'labels', 'labels_counts',
                'types',  'types_counts',
                'fields', 'fields_counts'
                }:
                k = 'property_' + k

            aggregated_info[k] = v

        self.datasets.update_one(
            {'_id': ds_id},
            {'$set': {'aggregated_info': aggregated_info}},
            upsert=True
        )

    # TODO Work on making this Configuration "type" agnostic->Seems to be HIGHLY Configuration type dependent
    #  Could define another configuration method for this->Just do this for now
    def aggregate_configuration_info(self, ids, verbose=False):
        """
        Gathers the following information from a collection of configurations:

        * :code:`nconfigurations`: the total number of configurations
        * :code:`nsites`: the total number of sites
        * :code:`nelements`: the total number of unique element types
        * :code:`elements`: the element types
        * :code:`individual_elements_ratios`: a set of elements ratios generated
          by looping over each configuration, extracting its concentration of
          each element, and adding the tuple of concentrations to the set
        * :code:`total_elements_ratios`: the ratio of the total count of atoms
            of each element type over :code:`nsites`
        * :code:`labels`: the union of all configuration labels
        * :code:`labels_counts`: the total count of each label
        * :code:`chemical_formula_reduced`: the set of all reduced chemical
            formulae
        * :code:`chemical_formula_anonymous`: the set of all anonymous chemical
            formulae
        * :code:`chemical_formula_hill`: the set of all hill chemical formulae
        * :code:`nperiodic_dimensions`: the set of all numbers of periodic
            dimensions
        * :code:`dimension_types`: the set of all periodic boundary choices

        Returns:

            aggregated_info (dict):
                All of the aggregated info

            verbose (bool, default=False):
                If True, prints a progress bar
        """

        aggregated_info = {
            'nconfigurations': len(ids),
            'nsites': 0,
            'nelements': 0,
            'chemical_systems': set(),
            'elements': [],
            'individual_elements_ratios': {},
            'total_elements_ratios': {},
            'labels': [],
            'labels_counts': [],
            'chemical_formula_reduced': set(),
            'chemical_formula_anonymous': set(),
            'chemical_formula_hill': set(),
            'nperiodic_dimensions': set(),
            'dimension_types': set(),
        }

        for doc in tqdm(
            self.configurations.find({'_id': {'$in': ids}}),
            desc='Aggregating configuration info',
            disable=not verbose,
            total=len(ids),
            ):
            aggregated_info['nsites'] += doc['nsites']

            aggregated_info['chemical_systems'].add(''.join(doc['elements']))

            for e, er in zip(doc['elements'], doc['elements_ratios']):
                if e not in aggregated_info['elements']:
                    aggregated_info['nelements'] += 1
                    aggregated_info['elements'].append(e)
                    aggregated_info['total_elements_ratios'][e] = er*doc['nsites']
                    aggregated_info['individual_elements_ratios'][e] = set(
                        [np.round_(er, decimals=2)]
                    )
                else:
                    aggregated_info['total_elements_ratios'][e] += er*doc['nsites']
                    aggregated_info['individual_elements_ratios'][e].add(
                        np.round_(er, decimals=2)
                    )

            for l in doc['labels']:
                if l not in aggregated_info['labels']:
                    aggregated_info['labels'].append(l)
                    aggregated_info['labels_counts'].append(1)
                else:
                    idx = aggregated_info['labels'].index(l)
                    aggregated_info['labels_counts'][idx] += 1

            aggregated_info['chemical_formula_reduced'].add(doc['chemical_formula_reduced'])
            aggregated_info['chemical_formula_anonymous'].add(doc['chemical_formula_anonymous'])
            aggregated_info['chemical_formula_hill'].add(doc['chemical_formula_hill'])

            aggregated_info['nperiodic_dimensions'].add(doc['nperiodic_dimensions'])
            aggregated_info['dimension_types'].add(tuple(doc['dimension_types']))

        for e in aggregated_info['elements']:
            aggregated_info['total_elements_ratios'][e] /= aggregated_info['nsites']
            aggregated_info['individual_elements_ratios'][e] = list(aggregated_info['individual_elements_ratios'][e])

        aggregated_info['chemical_systems'] = list(aggregated_info['chemical_systems'])

        aggregated_info['chemical_formula_reduced'] = list(aggregated_info['chemical_formula_reduced'])
        aggregated_info['chemical_formula_anonymous'] = list(aggregated_info['chemical_formula_anonymous'])
        aggregated_info['chemical_formula_hill'] = list(aggregated_info['chemical_formula_hill'])
        aggregated_info['nperiodic_dimensions'] = list(aggregated_info['nperiodic_dimensions'])
        aggregated_info['dimension_types'] = list(aggregated_info['dimension_types'])

        return aggregated_info


    def aggregate_property_info(self, pr_ids, verbose=False):
        """
        Aggregates the following information from a list of properties:

            * types
            * labels
            * labels_counts

        Args:

            pr_ids (list or str):
                The IDs of the configurations to aggregate information from

            verbose (bool, default=False):
                If True, prints a progress bar

        Returns:

            aggregated_info (dict):
                All of the aggregated info
        """

        if isinstance(pr_ids, str):
            pr_ids = [pr_ids]

        aggregated_info = {
            'types': [],
            'types_counts': [],
            'fields': [],
            'fields_counts': [],
            'methods': [],
            'methods_counts': [],
            'labels': [],
            'labels_counts': []
        }

        ignore_keys = {
            'property-id', 'property-title', 'property-description', '_id',
        }

        for doc in tqdm(
            self.properties.find({'_id': {'$in': pr_ids}}),
            desc='Aggregating property info',
            disable=not verbose,
            total=len(pr_ids)
            ):
            if doc['type'] not in aggregated_info['types']:
                aggregated_info['types'].append(doc['type'])
                aggregated_info['types_counts'].append(1)
            else:
                idx = aggregated_info['types'].index(doc['type'])
                aggregated_info['types_counts'][idx] += 1

            for l in doc[doc['type']]:
                if l in ignore_keys: continue

                l = '.'.join([doc['type'], l])

                if l not in aggregated_info['fields']:
                    aggregated_info['fields'].append(l)
                    aggregated_info['fields_counts'].append(1)
                else:
                    idx = aggregated_info['fields'].index(l)
                    aggregated_info['fields_counts'][idx] += 1

            for l in doc['labels']:
                if l not in aggregated_info['labels']:
                    aggregated_info['labels'].append(l)
                    aggregated_info['labels_counts'].append(1)
                else:
                    idx = aggregated_info['labels'].index(l)
                    aggregated_info['labels_counts'][idx] += 1


            for l in doc['methods']:
                if l not in aggregated_info['methods']:
                    aggregated_info['methods'].append(l)
                    aggregated_info['methods_counts'].append(1)
                else:
                    idx = aggregated_info['methods'].index(l)
                    aggregated_info['methods_counts'][idx] += 1

        return aggregated_info

    # TODO: Make Configuration "type" agnostic (only need to change docstring)
    def aggregate_configuration_set_info(self, cs_ids, resync=False, verbose=False):
        """
        Aggregates the following information from a list of configuration sets:

            * nconfigurations
            * nsites
            * chemical_systems
            * nelements
            * elements
            * individual_elements_ratios
            * total_elements_ratios
            * labels
            * labels_counts
            * chemical_formula_reduced
            * chemical_formula_anonymous
            * chemical_formula_hill
            * nperiodic_dimensions
            * dimension_types

        Args:

            cs_ids (list or str):
                The IDs of the configurations to aggregate information from

            resync (bool, default=False):
                If True, re-synchronizes each configuration set before
                aggregating the information.

            verbose (bool, default=False):
                If True, prints a progress bar

        Returns:

            aggregated_info (dict):
                All of the aggregated info
        """

        if isinstance(cs_ids, str):
            cs_ids = [cs_ids]

        if resync:
            for csid in cs_ids:
                self.resync_configuration_set(csid, verbose=verbose)

        co_ids = list(set(itertools.chain.from_iterable(
            cs_doc['relationships']['configurations'] for cs_doc in
            self.configuration_sets.find({'_id': {'$in': cs_ids}})
        )))
        return self.configuration_type.aggregate_configuration_summaries(self, co_ids, verbose=verbose)
        #Old method return self.aggregate_configuration_info(co_ids, verbose=verbose)


    def insert_dataset(
        self, cs_ids, pr_ids, name,
        authors=None,
        links=None,
        description='',
        resync=False,
        verbose=False,
        ):
        """
        Inserts a dataset into the database.

        Args:

            cs_ids (list or str):
                The IDs of the configuration sets to link to the dataset.

            pr_ids (list or str):
                The IDs of the properties to link to the dataset

            name (str):
                The name of the dataset

            authors (list or str or None):
                The names of the authors of the dataset. If None, then no
                authors are added.

            links (list or str or None):
                External links (e.g., journal articles, Git repositories, ...)
                to be associated with the dataset. If None, then no links are
                added.

            description (str or None):
                A human-readable description of the dataset. If None, then not
                description is added.

            resync (bool):
                If True, re-synchronizes the configuration sets and properties
                before adding to the dataset. Default is False.

            verbose (bool, default=False):
                If True, prints a progress bar

        Returns:

            ds_id (str):
                The ID of the inserted dataset
        """

        if isinstance(cs_ids, str):
            cs_ids = [cs_ids]

        if isinstance(pr_ids, str):
            pr_ids = [pr_ids]

        # Remove possible duplicates
        cs_ids = list(set(cs_ids))
        pr_ids = list(set(pr_ids))

        # Make sure to only include PRs with COs contained by the given CSs
        all_co_ids = []
        for cs_doc in self.configuration_sets.find({'_id': {'$in': cs_ids}}):
            all_co_ids += cs_doc['relationships']['configurations']

        all_co_ids = list(set(all_co_ids))

        clean_pr_ids = [
            _['_id'] for _ in self.properties.find(
                {
                    '_id': {'$in': pr_ids},
                    'relationships.configurations': {'$in': all_co_ids},
                },
                {'_id'}
            )
        ]

        if len(pr_ids) != len(clean_pr_ids):
            warnings.warn(
                "{} PR IDs passed to insert_dataset, but only {} point to COs "\
                "contained by the given CSs".format(
                    len(pr_ids), len(clean_pr_ids)
                )
            )

        if isinstance(authors, str):
            authors = [authors]

        if isinstance(links, str):
            links = [links]

        ds_hash = sha512()
        for ci in sorted(cs_ids):
            ds_hash.update(str(ci).encode('utf-8'))
        for pi in sorted(clean_pr_ids):
            ds_hash.update(str(pi).encode('utf-8'))

        ds_hash = int(str(int(ds_hash.hexdigest(), 16)-HASH_SHIFT)[:HASH_LENGTH])
        ds_id = ID_FORMAT_STRING.format('DS', ds_hash, 0)

        # Check for duplicates
        if self.datasets.count_documents({'_id': ds_id}):
            if resync:
                self.resync_dataset(ds_id)

            return ds_id

        aggregated_info = {}
        for k,v in self.aggregate_configuration_set_info(
            cs_ids, verbose=verbose).items():
            if k == 'labels':
                k = 'configuration_labels'
            elif k == 'labels_counts':
                k = 'configuration_labels_counts'

            aggregated_info[k] = v

        for k,v in self.aggregate_property_info(
            clean_pr_ids, verbose=verbose).items():
            if k in {
                'labels', 'labels_counts',
                'types',  'types_counts',
                'fields', 'fields_counts'
                }:
                k = 'property_' + k

            aggregated_info[k] = v

        self.datasets.update_one(
            {'_id': ds_id},
            {
                '$addToSet': {
                    'relationships.configuration_sets': {'$each': cs_ids},
                    'relationships.properties': {'$each': clean_pr_ids},
                },
                '$setOnInsert': {
                    '_id': ds_id,
                    'name': name,
                    'authors': authors,
                    'links': links,
                    'description': description,
                },
                '$set': {
                    'aggregated_info': aggregated_info,
                    'last_modified': datetime.datetime.now().strftime('%Y-%m-%dT%H:%M:%SZ')
                },
            },
            upsert=True
        )

        # Add the backwards relationships CS->DS
        config_set_docs = []
        for csid in cs_ids:
            config_set_docs.append(UpdateOne(
                {'_id': csid},
                {'$addToSet': {'relationships.datasets': ds_id}}
            ))

        self.configuration_sets.bulk_write(config_set_docs)

        # Add the backwards relationships PR->DS
        property_docs = []
        for pid in tqdm(clean_pr_ids, desc='Updating PR->DS relationships'):
            property_docs.append(UpdateOne(
                {'_id': pid},
                {'$addToSet': {'relationships.datasets': ds_id}}
            ))

        self.properties.bulk_write(property_docs)

        return ds_id


    def get_dataset(self, ds_id, resync=False, verbose=False):
        """
        Returns the dataset with the given ID.

        Args:

            ds_ids (str):
                The ID of the dataset to return

            resync (bool):
                If True, re-aggregates the configuration set and property
                information before returning. Default is False.

            verbose (bool, default=True):
                If True, prints a progress bar. Only used if
                :code:`resync=False`.

        Returns:

            A dictionary with two keys:
                'last_modified': a datetime string
                'dataset': the dataset object
        """


        if resync:
            self.resync_dataset(ds_id, verbose=verbose)

        ds_doc = self.datasets.find_one({'_id': ds_id})

        return {
            '_id': ds_id,
            'last_modified': ds_doc['last_modified'],
            'dataset': Dataset(
                configuration_set_ids=ds_doc['relationships']['configuration_sets'],
                property_ids=ds_doc['relationships']['properties'],
                name=ds_doc['name'],
                authors=ds_doc['authors'],
                links=ds_doc['links'],
                description=ds_doc['description'],
                aggregated_info=ds_doc['aggregated_info']
            )
        }



    def aggregate_dataset_info(self, ds_ids):
        """
        Aggregates information from a list of datasets.

        NOTE: this will face all of the same challenges as
        aggregate_configuration_set_info()

            * you need to find the overlap of COs and PRs.
        """
        pass


    def apply_labels(
        self, dataset_id, collection_name, query, labels, verbose=False
        ):
        """
        Applies the given labels to all objects in the specified collection that
        match the query and are linked to the given dataset.

        Args:

            dataset_id (str):
                The ID of the dataset. Used as a safety measure to only update
                entries for the given dataset.

            collection_name (str):
                One of 'configurations' or 'properties'.

            query (dict):
                A Mongo-style query for filtering the collection. For
                example: :code:`query = {'nsites': {'$lt': 100}}`.

            labels (set or str):
                A set of labels to apply to the matching entries.

            verbose (bool):
                If True, prints progress bar.

        Pseudocode:
            * Get the IDs of the configurations that match the query
            * Use updateMany to update the MongoDB
            * Iterate over the HDF5 entries.
        """

        dataset = self.get_dataset(dataset_id)['dataset']

        if collection_name == 'configurations':
            collection = self.configurations

            cs_ids = dataset.configuration_set_ids

            all_co_ids = list(set(itertools.chain.from_iterable(
                cs_doc['relationships']['configurations'] for cs_doc in
                self.configuration_sets.find({'_id': {'$in': cs_ids}})
            )))

            query['_id'] = {'$in': all_co_ids}
        elif collection_name == 'properties':
            collection = self.properties

            query['_id'] = {'$in': dataset.property_ids}
        else:
            raise RuntimeError(
                "collection_name must be 'configurations' or 'properties'"
            )

        if isinstance(labels, str):
            labels = {labels}

        for doc in tqdm(
            collection.find(query, {'_id': 1}),
            desc='Applying configuration labels',
            disable=not verbose
            ):
            doc_id = doc['_id']

            collection.update_one(
                {'_id': doc_id},
                {'$addToSet': {'labels': {'$each': list(labels)}}}
            )


    def plot_histograms(
        self,
        fields=None,
        query=None,
        ids=None,
        verbose=False,
        nbins=100,
        xscale='linear',
        yscale='linear',
        method='matplotlib'
        ):
        """
        Generates histograms of the given fields.

        Args:

            fields (list or str):
                The names of the fields to plot

            query (dict, default=None):
                A Mongo query dictionary. If None, returns the data for all of
                the documents in the collection.

            ids (list or str):
                The IDs of the objects to plot the data for

            verbose (bool, default=False):
                If True, prints progress bar

            nbins (int):
                Number of bins per histogram

            xscale (str):
                Scaling for x-axes. One of ['linear', 'log'].

            yscale (str):
                Scaling for y-axes. One of ['linear', 'log'].

            method (str, default='plotly')
                Package to use for plotting. 'plotly' or 'matplotlib'.

        Returns:
            Returns the figure object.
        """
        if fields is None:
            fields = self.property_fields
        elif isinstance(fields, str):
            fields = [fields]

        nfields = len(fields)

        nrows = max(1, int(np.ceil(nfields/3)))
        if (nrows > 1) or (nfields%3 == 0):
            ncols = 3
        else:
            ncols = nfields%3

        if method == 'plotly':
            fig = make_subplots(rows=nrows, cols=ncols, subplot_titles=fields)
        elif method == 'matplotlib':
            fig, axes = plt.subplots(nrows=nrows, ncols=ncols, figsize=(4*ncols, 2*nrows))
            axes = np.atleast_2d(axes)
        else:
            raise RuntimeError('Unsupported plotting method')

        for i, prop in enumerate(fields):
            data = self.get_data(
                'properties', prop,
                query=query,
                ids=ids,
                verbose=verbose,
                ravel=True
            )

            c = i % 3
            r = i // 3


            if nrows > 1:

                if method == 'plotly':
                    fig.add_trace(
                        go.Histogram(x=data, nbinsx=nbins, name=prop),
                        row=r+1, col=c+1,
                    )
                else:
                    _ = axes[r][c].hist(data, bins=nbins)
                    axes[r][c].set_title(prop)
                    axes[r][c].set_xscale(xscale)
                    axes[r][c].set_yscale(yscale)
            else:
                if method == 'plotly':
                    fig.add_trace(
                        go.Histogram(x=data, nbinsx=nbins, name=prop),
                        row=1, col=c+1,
                    )
                else:
                    _ = axes[0][c].hist(data, bins=nbins)
                    axes[r][c].set_title(prop)
                    axes[r][c].set_xscale(xscale)
                    axes[r][c].set_yscale(yscale)

        c += 1
        while c < ncols:
            if method == 'matplotlib':
                axes[r][c].axis('off')
            c += 1

        if method == 'plotly':
            fig.update_layout(
                showlegend=True,
            )
            fig.update_xaxes(type=xscale)
            fig.update_yaxes(type=yscale)
            fig.for_each_annotation(lambda a: a.update(text=""))
        else:
            plt.tight_layout()

        return fig


    def get_statistics(
        self,
        fields,
        query=None,
        ids=None,
        verbose=False,
        ):
        """
        Queries the database and returns the fields specified by `keys` as a
        list or an array of values. Returns the results in memory.

        Example:

        .. code-block:: python

            data = database.get_data(
                collection_name='properties',
                query={'_id': {'$in': <list_of_property_IDs>}},
                fields=['property_name_1.energy', 'property_name_1.forces'],
                cache=True
            )

        Args:

            collection_name (str):
                The name of a collection in the database.

            fields (list or str):
                The fields to return from the documents. Sub-fields can be
                returned by providing names separated by periods ('.')

            query (dict, default=None):
                A Mongo query dictionary. If None, returns the data for all of
                the documents in the collection.

            ids (list):
                The list of IDs to return the data for. If None, returns the
                data for the entire collection. Note that this information can
                also be provided using the :code:`query` argument.

            verbose (bool, default=False):
                If True, prints a progress bar during data extraction

        Returns:
            results (dict)::
                .. code-block:: python

                    {
                        f:  {
                            'average': np.average(data),
                            'std': np.std(data),
                            'min': np.min(data),
                            'max': np.max(data),
                            'average_abs': np.average(np.abs(data))
                        } for f in fields
                    }

        """

        if isinstance(fields, str):
            fields = [fields]

        retdict = {}

        for field in fields:

            data = self.get_data(
                'properties', field, query=query, ids=ids,
                ravel=True, verbose=verbose
            )

            retdict[field] = {
                'average': np.average(data),
                'std': np.std(data),
                'min': np.min(data),
                'max': np.max(data),
                'average_abs': np.average(np.abs(data)),
            }

        if len(fields) == 1:
            return retdict[fields[0]]
        else:
            return retdict


    def filter_on_configurations(self, ds_id, query, verbose=False):
        """
        Searches the configuration sets of a given dataset, and
        returns configuration sets and properties that have been filtered based
        on the given criterion.

            * The returned configuration sets will only include configurations that return True for the filter
            * The returned property IDs will only include properties that point to a configuration that returned True for the filter.

        Args:

            ds_id (str):
                The ID of the dataset to filter

            query (dict):
                A Mongo query that will return the desired objects. Note that
                the key-value pair :code:`{'_id': {'$in': ...}}` will be
                included automatically to filter on only the objects that are
                already linked to the given dataset.

            verbose (bool, default=False):
                If True, prints progress bars

        Returns:

            configuration_sets (list):
                A list of configuration sets that have been pruned to only
                include configurations that satisfy the filter

            property_ids (list):
                A list of property IDs that satisfy the filter
        """

        ds_doc = self.datasets.find_one({'_id': ds_id})

        configuration_sets = []
        property_ids = []

        # Loop over configuration sets
        cursor = self.configuration_sets.find({
            '_id': {'$in': ds_doc['relationships']['configuration_sets']}
            }
        )

        for cs_doc in tqdm(
            cursor,
            desc='Filtering on configuration sets',
            disable=not verbose
            ):

            query['_id'] = {'$in': cs_doc['relationships']['configurations']}

            co_ids = self.get_data('configurations', fields='_id', query=query)

            # Build the filtered configuration sets
            configuration_sets.append(
                ConfigurationSet(
                    configuration_ids=co_ids,
                    description=cs_doc['description'],
                    aggregated_info=self.configuration_type.aggregate_configuration_summaries(
                        self,
                        co_ids,
                        verbose=verbose,
                    )
                    #Old method aggregated_info=self.aggregate_configuration_info(
                    #    co_ids,
                    #    verbose=verbose
                    #)
                )
            )

        # Now get the corresponding properties
        property_ids = [_['_id'] for _ in self.properties.filter(
            {
            '_id': {'$in': list(itertools.chain.from_iterable(
                cs.configuration_ids for cs in configuration_sets
            ))}
            },
            {'_id': 1}
        )]

        return configuration_sets, property_ids


    def filter_on_properties(
        self, ds_id, filter_fxn=None, query=None, fields=None, verbose=False
        ):
        """
        Searches the properties of a given dataset, and returns configuration
        sets and properties that have been filtered based on the given
        criterion.

            * The returned configuration sets will only include configurations that are pointed to by a property that returned True for the filter
            * The returned property IDs will only include properties that returned True for the filter function.

        Example:

        .. code-block:: python

            configuration_sets, property_ids = database.filter_on_properties(
                ds_id=...,
                filter_fxn=lambda x: np.max(np.abs(x[']))
            )

        Args:

            ds_id (str):
                The ID of the dataset to filter

            filter_fxn (callable, default=None):
                A callable function to use as :code:`filter(filter_fxn, cursor)`
                where :code:`cursor` is a Mongo cursor over all of the
                property documents in the given dataset. If
                :code:`filter_fxn` is None, must specify :code:`query`.

            query (dict, default=None):
                A Mongo query that will return the desired objects. Note that
                the key-value pair :code:`{'_id': {'$in': ...}}` will be
                included automatically to filter on only the objects that are
                already linked to the given dataset.

            fields (str or list, default=None):
                The fields required by :code:`filter_fxn`. Providing the minimum
                number of necessary fields can improve query performance.

            verbose (bool, default=False):
                If True, prints progress bars

        Returns:

            configuration_sets (list):
                A list of configuration sets that have been pruned to only
                include configurations that satisfy the filter

            property_ids (list):
                A list of property IDs that satisfy the filter
        """

        if filter_fxn is None:
            if query is None:
                raise RuntimeError(
                    'filter_fxn and query cannot both be None'
                )
            else:
                filter_fxn = lambda x: True

        ds_doc = self.datasets.find_one({'_id': ds_id})

        configuration_sets = []
        property_ids = []

        # Filter the properties
        retfields = {'_id': 1, 'relationships.configurations': 1}
        if fields is not None:
            if isinstance(fields, str):
                fields = [fields]

            for f in fields:
                retfields[f] = 1

        if query is None:
            query = {}

        query['_id'] = {'$in': ds_doc['relationships']['properties']}

        cursor = self.properties.find(query, retfields)

        all_co_ids = []
        for pr_doc in tqdm(
            cursor,
            desc='Filtering on properties',
            disable=not verbose,
            ):
            if filter_fxn(pr_doc):
                property_ids.append(pr_doc['_id'])
                all_co_ids.append(pr_doc['relationships']['configurations'])

        all_co_ids = list(set(itertools.chain.from_iterable(all_co_ids)))

        # Then filter the configuration sets
        for cs_doc in self.configuration_sets.find({
            '_id': {'$in': ds_doc['relationships']['configuration_sets']}
            }):

            co_ids =list(
                set(cs_doc['relationships']['configurations']).intersection(
                    all_co_ids
                )
            )

            configuration_sets.append(
                ConfigurationSet(
                    configuration_ids=co_ids,
                    description=cs_doc['description'],
                    aggregated_info=self.configuration_type.aggregate_configuration_summaries(
                        self,
                        co_ids,
                        verbose=verbose
                    )
                    #Old method aggregated_info=self.aggregate_configuration_info(
                    #    co_ids,
                    #    verbose=verbose
                    #)
                )
            )

        return configuration_sets, property_ids


    # def apply_transformation(
    #     self,
    #     dataset_id,
    #     property_ids,
    #     configuration_ids,
    #     update_map,
    #     ):
    #     """
    #     This function works by looping over the properties that match the
    #     provided query and updating them by applying the updated rule. Fields
    #     from the linked configurations can also be used for the update rule if
    #     by setting configuration_fields.

    #     Example:

    #     .. code-block:: python

    #         # Convert energies to per-atom values
    #         database.apply_transformation(
    #             dataset_id=<dataset_id>,

    #             query={'_id': <property_ids>},
    #             update={
    #                 'property-name.energy':
    #                 lambda fv, doc: fv/doc['configuration']['nsites']
    #             }
    #         )

    #     Args:

    #         dataset_id (str):
    #             The ID of the dataset. Used as a safety measure to only update
    #             entries for the given dataset.

    #         property_ids (list or str):
    #             The IDs of the properties to be updated.

    #         update_map (dict):
    #             A dictionary where the keys are the name of a field to update
    #             (omitting "source-value"), and the values are callable functions
    #             that take the field value and property document as arguments.

    #         configuration_ids (list, default=None):
    #             The IDs of the configurations to use for each property update.
    #             Must be the same length as :code:`pr_ids`. Note that the fields
    #             of configuration :code:`co_ids[i]` will be accessible for the
    #             update command of property :code:`pr_ids[i]` using the
    #             :code:`configuration.<field>` notation. If None, applies the
    #             updates to the properties without using any configuration
    #             fields.

    #     Returns:

    #         update_results (dict):
    #             The results of a Mongo bulkWrite operation
    #     """

    #     dataset = self.get_dataset(dataset_id)['dataset']

    #     pipeline = [
    #         # Filter on the dataset properties
    #         {'$match': {'_id': {'$in': dataset.property_ids}}},
    #         # Filter on the specified properties
    #         {'$match': {'_id': {'$in': property_ids}}},
    #     ]

    #     if configuration_ids:
    #         # Attach the linked configuration documents
    #         pipeline.append(
    #             {'$lookup': {
    #                 'from': 'configurations',
    #                 'localField': 'relationships.configurations',
    #                 'foreignField': '_id',
    #                 'as': 'configuration'
    #             }}
    #         )
    #         pipeline.append(
    #             {'$unwind': '$configuration'}
    #         )
    #     else:
    #         configuration_ids = [None]*len(property_ids)

    #     pr_to_co_map = {p:c for p,c in zip(property_ids, configuration_ids)}

    #     updates = []
    #     for pr_doc in self.properties.aggregate(pipeline):
    #         link_cid = pr_to_co_map[pr_doc['_id']]

    #         # Only perform the operation for the desired configurations
    #         if (link_cid is None) or (pr_doc['configuration']['_id'] == link_cid):
    #             for key, fxn in update_map.items():
    #                 fv = pr_doc
    #                 missing = False
    #                 for k in key.split('.'):
    #                     if k in fv:
    #                         fv = fv[k]
    #                     else:
    #                         # Does not have necessary data
    #                         missing = True

    #                 if missing: continue

    #                 if isinstance(fv, dict):
    #                     # Handle case where "source-value" isn't at end of key
    #                     fv = fv['source-value']
    #                     key += '.source-value'

    #                 data = fxn(fv, pr_doc)

    #                 if isinstance(data, (np.ndarray, list)):
    #                     data = np.atleast_1d(data).tolist()
    #                 elif isinstance(data, (str, bool, int, float)):
    #                     pass
    #                 elif np.issubdtype(data.dtype, np.integer):
    #                     data = int(data)
    #                 elif np.issubdtype(data.dtype, np.float):
    #                     data = float(data)

    #                 updates.append(UpdateOne(
    #                     {'_id': pr_doc['_id']},
    #                     {'$set': {key: data}}
    #                 ))

    #     res = self.properties.bulk_write(updates, ordered=False)
    #     nmatch = res.bulk_api_result['nMatched']
    #     if nmatch:
    #         warnings.warn('Modified {} properties'.format(nmatch))

    #     return res


    def dataset_from_markdown(
        self,
        html_file_path,
        generator=False,
        verbose=False,
    ):
        """
        Loads a Dataset from a markdown file.

        Args:

            html_file_path (str):
                The full path to the markdown file

            generator (bool, default=False):
                If True, uses a generator when inserting data.

            verbose (bool, default=False):
                If True, prints progress bars

        Returns:

            dataset (Dataset):
                The Dataset object after adding it to the Database
        """

        base_path = os.path.split(html_file_path)[0]

        with open(html_file_path, 'r') as f:
            try:
                html = markdown.markdown(f.read(), extensions=['tables'])
            except:
                raise MarkdownFormatError(
                    "Markdown file could not be read by markdown.markdown()"
                )

        # Parse information from markdown file
        parser = DatasetParser()
        parser.feed(html)

        images = []
        storage_table = parser.get_data('Storage format')
        header = storage_table[0]
        for row in storage_table:

            # Check if already exists in Database
            if row[header.index('Format')] == 'mongo':
                return self.get_dataset(
                    row[header.index('File')], resync=True, verbose=verbose
                )

            # Else, need to build from scratch
            try:
                elements = [l.strip() for l in row[header.index('Elements')].split(',')]
            except:
                raise BadTableFormatting(
                    "Error when parsing 'Elements' column of 'Storage format' table"
                )

            # Load Configurations
            images.append(load_data(
                file_path=os.path.join(base_path, row[header.index('File')][0][1]),
                file_format=row[header.index('Format')],
                name_field=row[header.index('Name field')],
                elements=elements,
                default_name=parser.data['Name'],
                verbose=verbose
            ))

        images = itertools.chain.from_iterable(images)

        # Add Property definitions and load property_map
        property_map = {}
        for prop in parser.get_data('Properties')[1:]:
            pid         = prop[0][0]
            kim_field   = prop[1]
            ase_field   = prop[2]
            units       = prop[3]

            if units == 'None':
                units = None

            # pid, kim_field, ase_field, units = prop


            if pid in KIM_PROPERTIES:
                pname = definition = pid
            elif isinstance(pid, tuple):
                pname = pid[0]

                edn_path = os.path.abspath(os.path.join(base_path, pid[1]))
                definition = kim_edn.load(edn_path)

            definition['property-id'] = pname
            self.insert_property_definition(definition)

            pid_dict = property_map.setdefault(pname, {})

            if kim_field in pid_dict:
                raise BadTableFormatting(
                    "Duplicate property field found"
                )

            pid_dict[kim_field] = {
                'field': ase_field,
                'units': units
            }

        # Extract property settings
        property_settings = {}
        pso_table = parser.get_data('Property settings')
        header = pso_table[0]
        for row in pso_table[1:]:
            files = []
            if 'Files' in header:
                for ftup in row[header.index('Files')]:
                    # Files will be stored as hyperlink tuples
                    fpath = os.path.abspath(os.path.join(base_path, ftup[1]))
                    with open(fpath, 'r') as f:
                        files.append((
                            ftup[0],
                            '\n'.join([_.strip() for _ in f.readlines()])
                        ))

            property_settings[row[header.index('Property')]] = PropertySettings(
                method=row[header.index('Method')],
                description=row[header.index('Description')],
                labels=[
                    _.strip() for _ in row[header.index('Labels')].split(',')
                ] if 'Labels' in header else [],
                files=files,
            )

        ids = list(self.insert_data(
            images,
            property_map=property_map,
            property_settings=property_settings,
            generator=generator,
            verbose=verbose,
        ))

        all_co_ids, all_pr_ids = list(zip(*ids))

        # Extract configuration sets and trigger CS refresh
        cs_ids = []

        config_sets = parser.get_data('Configuration sets')
        header = config_sets[0]
        for row in config_sets[1:]:
            query = literal_eval(row[header.index('Query')])
            query['_id'] = {'$in': all_co_ids}

            co_ids = self.get_data(
                'configurations',
                fields='_id',
                query=query,
                ravel=True
            ).tolist()

            cs_id = self.insert_configuration_set(
                co_ids,
                description=row[header.index('Description')],
                verbose=True
            )

            cs_ids.append(cs_id)

        # Define the Dataset
        ds_id = self.insert_dataset(
            cs_ids=cs_ids,
            pr_ids=all_pr_ids,
            name='Mo_PRM2019',
            authors=parser.data['Authors'],
            links=parser.data['Links'],
            description=parser.data['Description'],
            verbose=verbose,
        )

        # Extract labels and trigger label refresh for configurations
        labels = parser.get_data('Configuration labels')
        header = labels[0]
        for row in labels[1:]:
            query = literal_eval(row[header.index('Query')])
            query['_id'] = {'$in': all_co_ids}

            self.apply_labels(
                dataset_id=ds_id,
                collection_name='configurations',
                query=query,
                labels=[
                    l.strip() for l in row[header.index('Labels')].split(',')
                ],
                verbose=True
            )

        return self.get_dataset(ds_id, resync=True, verbose=verbose)


    def dataset_to_markdown(
        self,
        ds_id,
        base_folder,
        html_file_name,
        data_file_name,
        data_format,
        name_field=ATOMS_NAME_FIELD,
        histogram_fields=None,
        yscale='linear',
        ):
        """
        Saves a Dataset and writes a properly formatted markdown file. In the
        case of a Dataset that has child Dataset objects, each child Dataset
        is written to a separate sub-folder.

        Args:

            ds_id (str):
                The ID of the dataset.

            base_folder (str):
                Top-level folder in which to save the markdown and data files

            html_file_name (str):
                Name of file to save markdown to

            data_file_name (str):
                Name of file to save configuration and properties to

            data_format (str, default='mongo'):
                Format to use for data file. If 'mongo', does not save the
                configurations to a new file, and instead adds the ID of the
                Dataset in the Mongo Database.

            name_field (str):
                The name of the field that should be used to generate
                configuration names

            histogram_fields (list, default=None):
                The property fields to include in the histogram plot. If None,
                plots all fields.

            yscale (str, default='linear'):
                Scaling to use for histogram plotting
        """

        template = \
"""
# Summary
|Chemical systems|Element ratios|# of properties|# of configurations|# of atoms|
|---|---|---|---|---|
|{}|{}|{}|{}|{}|

# Name

{}

# Authors

{}

# Links

{}

# Description

{}

# Storage format

|Elements|File|Format|Name field|
|---|---|---|---|
| {} | {} | {} | {} |

# Properties

|Property|KIM field|ASE field|Units
|---|---|---|---|
{}

# Property settings

|ID|Method|Description|Labels|Files|
|---|---|---|---|---|
{}

# Configuration sets

|ID|Description|# of structures| # of atoms|
|---|---|---|---|
{}

# Configuration labels

|Labels|Counts|
|---|---|
{}

# Figures
![The results of plot_histograms](histograms.png)
"""

        if not os.path.isdir(base_folder):
            os.mkdir(base_folder)

        html_file_name = os.path.join(base_folder, html_file_name)

        dataset = self.get_dataset(ds_id)['dataset']

        definition_files = {}
        for pname in dataset.aggregated_info['property_types']:
            definition = self.get_property_definition(pname)

            def_fpath = os.path.join(base_folder, f'{pname}.edn')

            json.dump(definition, open(def_fpath, 'w'))

            definition_files[pname] = def_fpath

        property_map = {}
        for pr_doc in self.properties.find(
            {'_id': {'$in': dataset.property_ids}}
            ):
            if pr_doc['type'] not in property_map:
                property_map[pr_doc['type']] = {
                    f: {
                        'field': f,
                        'units': v['source-unit'] if 'source-unit' in v else None
                    }
                    for f,v in pr_doc[pr_doc['type']].items()
                }

        agg_info = dataset.aggregated_info

        # TODO: property settings should populate the MD file table

        # property_settings = {}
        # for pso_doc in self.property_settings.find(
        #     {'relationships.properties': {'$in': dataset.property_ids}}
        #     ):
        #     property_settings[pso_doc['_id']] = self.get_property_settings(
        #         pso_doc['_id']
        #     )

        property_settings = list(
            self.property_settings.find(
                {'relationships.properties': {'$in': dataset.property_ids}}
            )
        )

        # Build Property Settings table

        ps_table_lines = {}
        for ps_doc in property_settings:
            ps_tup = ('settings', )
            ps_table.append('| {} | {} | {} | {} | {} |'.format(
                pso_id,
                pso.method,
                pso.description,
                ', '.join(pso.labels),
                ', '.join('[{}]({})'.format(f, f) for f in pso.files)
            ))


        for pr_doc in self.properties.aggregate([
                {'$match': {'$in': dataset.property_ids}},
                {'$lookup': {
                    'from': 'property_settings',
                    'localField': 'relationships.property_settings',
                    'foreignField': '_id',
                    'as': 'linked_settings'
                }},
            ]):

            for ps_doc in pr_doc['linked_settings']:
                pass

        # TODO: get the types of the properties linked to the PSs

        configuration_sets = {
            csid: self.get_configuration_set(csid)['configuration_set']
            for csid in dataset.configuration_set_ids
        }

        # Write the markdown file
        with open(html_file_name, 'w') as html:

            formatting_arguments = []

            # Summary
            formatting_arguments.append(', '.join(agg_info['chemical_systems']))

            tmp = []
            for e, er in agg_info['total_elements_ratios'].items():
                tmp.append('{} ({:.1f}%)'.format(e, er*100))

            formatting_arguments.append(', '.join(tmp))

            formatting_arguments.append(sum(agg_info['property_types_counts']))
            formatting_arguments.append(agg_info['nconfigurations'])
            formatting_arguments.append(agg_info['nsites'])

            # Name
            formatting_arguments.append(dataset.name)

            # Authors
            formatting_arguments.append('\n\n'.join(dataset.authors))

            # Links
            formatting_arguments.append('\n\n'.join(dataset.links))

            # Description
            formatting_arguments.append(dataset.description)

            # Storage format
            formatting_arguments.append(', '.join(agg_info['elements']))

            if data_format == 'mongo':
                formatting_arguments.append(ds_id)
            else:
                formatting_arguments.append(
                    '[{}]({})'.format(data_file_name, data_file_name)
                )

            formatting_arguments.append(data_format)

            formatting_arguments.append(name_field)

            tmp = []
            for pid, fdict in property_map.items():
                for f,v in fdict.items():
                    tmp.append(
                        '| {} | {} | {} | {}'.format(
                            '[{}]({})'.format(pid, definition_files[pid]),
                            f,
                            v['field'],
                            v['units']
                        )
                    )

            formatting_arguments.append('\n'.join(tmp))

            tmp = []
            for pso_id, pso in property_settings.items():
                tmp.append('| {} | {} | {} | {} | {} |'.format(
                    pso_id,
                    pso.method,
                    pso.description,
                    ', '.join(pso.labels),
                    ', '.join('[{}]({})'.format(f, f) for f in pso.files)
                ))

            formatting_arguments.append('\n'.join(tmp))

            tmp = []
            for cs_id, cs in configuration_sets.items():
                tmp.append('| {} | {} | {} | {} |'.format(
                    cs_id,
                    cs.description,
                    cs.aggregated_info['nconfigurations'],
                    cs.aggregated_info['nsites']
                ))

            formatting_arguments.append('\n'.join(tmp))

            tmp = []
            for l, lc in zip(
                dataset.aggregated_info['configuration_labels'], dataset.aggregated_info['configuration_labels_counts']
                ):

                tmp.append('| {} | {} |'.format(l, lc))

            formatting_arguments.append('\n'.join(tmp))

            html.write(template.format(*formatting_arguments))


        # Save figures
        if histogram_fields is None:
            histogram_fields = dataset.aggregated_info['property_fields']

        if len(histogram_fields) > 0:
            fig = self.plot_histograms(
                histogram_fields,
                ids=dataset.property_ids,
                yscale=yscale,
                method='matplotlib'
            )

            plt.savefig(os.path.join(base_folder, 'histograms.png'))
            plt.close()

        # Copy any PSO files
        all_file_names = []
        for pso_id, pso in property_settings.items():
            for fi, f in enumerate(pso.files):
                new_name = os.path.join(
                    base_folder,
                    pso_id + '_' + os.path.split(f)[-1]
                )
                shutil.copyfile(f, new_name)

                all_file_names.append(new_name)
                pso.files[fi] = new_name

        if data_format == 'xyz':
            data_format = 'extxyz'

        if data_format != 'mongo':
            data_file_name = os.path.join(base_folder, data_file_name)

            images = self.get_configurations(
                ids=list(set(itertools.chain.from_iterable(
                    cs.configuration_ids for cs in configuration_sets.values()
                ))),
                attach_settings=True,
                attach_properties=True,
                generator=True,
            )

            ase_write(
                data_file_name,
                images=images,
                format=data_format,
            )

# TODO: May need to make more Configuration "type" agnostic
def load_data(
    file_path,
    file_format,
    name_field,
    elements,
    default_name='',
    labels_field=None,
    reader=None,
    glob_string=None,
    generator=True,
    verbose=False,
    **kwargs,
    ):
    """
    Loads a list of Configuration objects.

    Args:
        file_path (str):
            Path to the file or folder containing the data

        file_format (str):
            A string for specifying the type of Converter to use when loading
            the configurations. Allowed values are 'xyz', 'extxyz', 'cfg', or
            'folder'.

        name_field (str):
            Key name to use to access `ase.Atoms.info[<name_field>]` to
            obtain the name of a configuration one the atoms have been
            loaded from the data file. Note that if
            `file_format == 'folder'`, `name_field` will be set to 'name'.

        elements (list):
            A list of strings of element types

        default_name (list):
            Default name to be used if `name_field==None`.

        labels_field (str):
            Key name to use to access `ase.Atoms.info[<labels_field>]` to
            obtain the labels that should be applied to the configuration. This
            field should contain a comma-separated list of strings

        reader (callable):
            An optional function for loading configurations from a file. Only
            used for `file_format == 'folder'`

        glob_string (str):
            A string to use with `Path(file_path).rglob(glob_string)` to
            generate a list of files to be passed to `self.reader`. Only used
            for `file_format == 'folder'`.

        generator (bool, default=True):
            If True, returns a generator of Configurations. If False, returns a
            list.

        verbose (bool):
            If True, prints progress bar.

    All other keyword arguments will be passed with
    `converter.load(..., **kwargs)`
    """

    if file_format == 'folder':
        if reader is None:
            raise RuntimeError(
                "Must provide a `reader` function when `file_format=='folder'`"
            )

        if glob_string is None:
            raise RuntimeError(
                "Must provide `glob_string` when `file_format=='folder'`"
            )


        converter = FolderConverter(reader)

        results = converter.load(
            file_path,
            name_field=name_field,
            elements=elements,
            default_name=default_name,
            labels_field=labels_field,
            glob_string=glob_string,
            verbose=verbose,
            **kwargs,
        )

    elif file_format in ['xyz', 'extxyz', 'cfg']:
        if file_format in ['xyz', 'extxyz']:
            converter = EXYZConverter()
        elif file_format == 'cfg':
            converter = CFGConverter()

        results = converter.load(
            file_path,
            name_field=name_field,
            elements=elements,
            default_name=default_name,
            labels_field=labels_field,
            verbose=verbose,
        )
    else:
        raise RuntimeError(
            "Invalid `file_format`. Must be one of "\
                "['xyz', 'extxyz', 'cfg', 'folder']"
        )

    return results if generator else list(results)

# Moved out of static method to avoid changing insert_data* methods
# Could consider changing in the future
def _build_c_update_doc(configuration):
    cid = ID_FORMAT_STRING.format('CO', hash(configuration), 0)
    processed_fields = configuration.configuration_summary()
    c_update_doc = {
        '$setOnInsert' : {
            '_id': cid,
        },
        '$set': {
            'last_modified': datetime.datetime.now().strftime('%Y-%m-%dT%H:%M:%SZ')
        },
        '$addToSet': {
            'names': {
                '$each': list(configuration.info[ATOMS_NAME_FIELD])
            },
            'labels': {
                '$each': list(configuration.info[ATOMS_LABELS_FIELD])
            },
            'relationships.properties': {
                '$each': []
            }
        }
    }
    c_update_doc['$setOnInsert'].update({k: v.tolist() for k, v in configuration.unique_identifiers.items()})
    c_update_doc['$setOnInsert'].update({k: v for k, v in processed_fields.items()})
    return c_update_doc

class ConcatenationException(Exception):
    pass

class InvalidGroupError(Exception):
    pass

class MissingEntryError(Exception):
    pass

class DuplicateDefinitionError(Exception):
    pass<|MERGE_RESOLUTION|>--- conflicted
+++ resolved
@@ -1542,15 +1542,9 @@
         else:
             config_dict = {}
             for co_doc in tqdm(
-<<<<<<< HEAD
                 self.configurations.find(query),
                 desc='Getting configurations',
                 disable=not verbose
-=======
-                    self.configurations.find(query),
-                    desc='Getting configurations',
-                    disable=not verbose
->>>>>>> 353500ca
                 ):
                 # TODO: Think about how to handle below (same as above)
                 c = self.configuration_type.__class__(
@@ -1576,26 +1570,15 @@
             )])
 
             if property_ids is not None:
-<<<<<<< HEAD
                 property_ids = list(all_attached_prs.union(set(property_ids)))
-=======
-                 property_ids = list(all_attached_prs.union(set(property_ids)))
->>>>>>> 353500ca
             else:
                 property_ids = all_attached_prs
 
             for pr_doc in tqdm(
-<<<<<<< HEAD
                     self.properties.find( {'_id': {'$in': property_ids}}),
                     desc='Attaching properties',
                     disable=not verbose
                 ):
-=======
-                    self.properties.find({'_id': {'$in': property_ids}}),
-                    desc='Attaching properties',
-                    disable=not verbose
-            ):
->>>>>>> 353500ca
 
                 for co_id in pr_doc['relationships']['configurations']:
                     if co_id not in config_dict: continue
@@ -1609,11 +1592,7 @@
 
                         dct = c.info
                         if isinstance(v, list):
-<<<<<<< HEAD
                             if len(v) == n:
-=======
-                             if len(v) == n:
->>>>>>> 353500ca
                                 dct = c.arrays
 
                         field_name = f'{pr_doc["type"]}.{field_name}'
@@ -1712,10 +1691,7 @@
             #                     dct[k] = v
 
             #     yield c
-<<<<<<< HEAD
-
-=======
->>>>>>> 353500ca
+
 
     def concatenate_configurations(self):
         """
