import os
import json
import h5py
import pytest
import tempfile
import numpy as np
np.random.seed(42)
import random
random.seed(42)
from ase import Atoms

from colabfit import (
    ATOMS_NAME_FIELD, ATOMS_LABELS_FIELD,
    ID_FORMAT_STRING, STRING_DTYPE_SPECIFIER,
    SHORT_ID_STRING_NAME
)
from colabfit.tools.configuration import AtomicConfiguration
from colabfit.tools.database import MongoDatabase
from colabfit.tools.property_settings import PropertySettings


def build_n(n):
    images              = []
    energies            = []
    stress              = []
    names               = []
    nd_same_shape       = []
    nd_diff_shape       = []
    forces              = []
    nd_same_shape_arr   = []
    nd_diff_shape_arr   = []

    for i in range(1, n+1):
        atoms = Atoms(f'H{i}', positions=np.random.random((i, 3)))

        atoms.info['energy'] = np.random.random()
        atoms.info['stress'] = np.random.random(6)
        atoms.info['name'] = f'configuration_{i}'
        atoms.info['nd-same-shape'] = np.random.random((2, 3, 5))
        atoms.info['nd-diff-shapes'] = np.random.random((
            i+np.random.randint(1, 4),
            i+1+np.random.randint(1, 4),
            i+2+np.random.randint(1, 4),
        ))

        energies.append(atoms.info['energy'])
        stress.append(atoms.info['stress'])
        names.append(atoms.info['name'])
        nd_same_shape.append(atoms.info['nd-same-shape'])
        nd_diff_shape.append(atoms.info['nd-diff-shapes'])

        atoms.arrays['forces'] = np.random.random((i, 3))
        atoms.arrays['nd-same-shape-arr'] = np.random.random((i, 2, 3))
        atoms.arrays['nd-diff-shapes-arr'] = np.random.random((
            i,
            i+np.random.randint(1, 4),
            i+1+np.random.randint(1, 4),
        ))

        forces.append(atoms.arrays['forces'])
        nd_same_shape_arr.append(atoms.arrays['nd-same-shape-arr'])
        nd_diff_shape_arr.append(atoms.arrays['nd-diff-shapes-arr'])

        images.append(AtomicConfiguration.from_ase(atoms))

    return (
        images,
        energies, stress, names, nd_same_shape, nd_diff_shape,
        forces, nd_same_shape_arr, nd_diff_shape_arr,
    )


class TestMongoDatabase:
    database_name = 'colabfit_test'

    # def test_from_html(self):
    #    with tempfile.TemporaryFile() as tmpfile:

    #         database = MongoDatabase(self.database_name, drop_database=True)

    #         # Just makes sure from_markdown doesn't throw an error
    #         dataset = database.dataset_from_markdown(
    #             'colabfit/tests/files/test.md',
    #             generator=True
    #         )

    #         assert 3 == dataset.aggregated_info['nconfigurations']
    #         assert 3 == sum(dataset.aggregated_info['property_types_counts'])

    def test_add_identical_configs(self):
        with tempfile.TemporaryFile() as tmpfile:

            database = MongoDatabase(self.database_name, drop_database=True,configuration_type=AtomicConfiguration)

            returns = build_n(10)

            images              = returns[0]
            energies            = returns[1]
            stress              = returns[2]
            names               = returns[3]
            nd_same_shape       = returns[4]
            nd_diff_shape       = returns[5]
            forces              = returns[6]
            nd_same_shape_arr   = returns[7]
            nd_diff_shape_arr   = returns[8]

            ids = list(database.insert_data(images))
            #Will be 11 because of _counter
            assert database.configurations.count_documents({}) == 11

            ids = list(database.insert_data(images))

            assert database.configurations.count_documents({}) == 11


    def test_add_then_update_nochange_config(self):
        with tempfile.TemporaryFile() as tmpfile:

            database = MongoDatabase(self.database_name, drop_database=True,configuration_type=AtomicConfiguration)

            returns = build_n(10)

            images              = returns[0]
            energies            = returns[1]
            stress              = returns[2]
            names               = returns[3]
            nd_same_shape       = returns[4]
            nd_diff_shape       = returns[5]
            forces              = returns[6]
            nd_same_shape_arr   = returns[7]
            nd_diff_shape_arr   = returns[8]

            ids = list(database.insert_data(images))

            for co_data in database.get_data('configurations', 'names'):
                assert len(co_data) == 0

            for co_data in database.get_data('configurations', 'labels'):
                assert len(co_data) == 0

            for co_data in database.get_data('configurations', 'last_modified'):
                assert len(co_data)

            np.testing.assert_allclose(
                database.get_data('configurations', 'atomic_numbers', concatenate=True),
                np.concatenate([_.get_atomic_numbers() for _ in images])
            )
            np.testing.assert_allclose(
                database.get_data('configurations', 'positions', concatenate=True),
                np.concatenate([_.get_positions() for _ in images])
            )
            np.testing.assert_allclose(
                database.get_data('configurations', 'cell', concatenate=True),
                np.concatenate([_.get_cell() for _ in images])
            )
            np.testing.assert_allclose(
                database.get_data('configurations', 'pbc', vstack=True),
                np.vstack([_.get_pbc() for _ in images]).astype(int)
            )


    def test_add_then_update_with_changes_config(self):
        with tempfile.TemporaryFile() as tmpfile:

            database = MongoDatabase(self.database_name, drop_database=True,configuration_type=AtomicConfiguration)

            returns = build_n(10)

            images              = returns[0]
            energies            = returns[1]
            stress              = returns[2]
            names               = returns[3]
            nd_same_shape       = returns[4]
            nd_diff_shape       = returns[5]
            forces              = returns[6]
            nd_same_shape_arr   = returns[7]
            nd_diff_shape_arr   = returns[8]

            list(database.insert_data(images))

            for img in images:
                img.info[ATOMS_NAME_FIELD].add('change')
                img.info[ATOMS_LABELS_FIELD].add('another_label')

            list(database.insert_data(images))

            for n in database.get_data('configurations', 'names', concatenate=True):
                assert n == 'change'

            for n in database.get_data('configurations', 'labels', concatenate=True):
                assert n == 'another_label'

            for img in images:
                img.info[ATOMS_NAME_FIELD].add('change2')
                img.info[ATOMS_LABELS_FIELD] = {'another_label2'}

            # These ids aren't in DB as they were duplicates of previous COs
            ids = list(database.insert_data(images))
            for n in database.get_data('configurations', 'names'):
                assert n[0] == 'change'
                assert n[1] == 'change2'

            for n in database.get_data('configurations', 'labels'):
                assert n[0] == 'another_label'
                assert n[1] == 'another_label2'
            database.get_configuration(ids[0][0])

            np.testing.assert_allclose(
                database.get_data('configurations', 'atomic_numbers', concatenate=True),
                np.concatenate([_.get_atomic_numbers() for _ in images])
            )
            np.testing.assert_allclose(
                database.get_data('configurations', 'positions', concatenate=True),
                np.concatenate([_.get_positions() for _ in images])
            )
            np.testing.assert_allclose(
                database.get_data('configurations', 'cell', concatenate=True),
                np.concatenate([_.get_cell() for _ in images])
            )
            np.testing.assert_allclose(
                database.get_data('configurations', 'pbc', vstack=True),
                np.vstack([_.get_pbc() for _ in images]).astype(int)
            )


    def test_add_configs_props_diff_def(self):
        with tempfile.TemporaryFile() as tmpfile:

            database = MongoDatabase(self.database_name, drop_database=True,configuration_type=AtomicConfiguration)

            returns = build_n(10)

            images              = returns[0]
            energies            = returns[1]
            stress              = returns[2]
            names               = returns[3]
            nd_same_shape       = returns[4]
            nd_diff_shape       = returns[5]
            forces              = returns[6]
            nd_same_shape_arr   = returns[7]
            nd_diff_shape_arr   = returns[8]

            database.insert_property_definition(
                {
                    'property-id': 'tag:dummy@email.com,0000-00-00:property/default',
                    'property-name': 'default',
                    'property-title': 'A default property used for testing',
                    'property-description': 'A description of the property',
                    'energy': {'type': 'float', 'has-unit': True, 'extent': [], 'required': True, 'description': 'empty'},
                    'stress': {'type': 'float', 'has-unit': True, 'extent': [6], 'required': True, 'description': 'empty'},
                    'name': {'type': 'string', 'has-unit': False, 'extent': [], 'required': True, 'description': 'empty'},
                    'nd-same-shape': {'type': 'float', 'has-unit': True, 'extent': [2,3,5], 'required': True, 'description': 'empty'},
                    'nd-diff-shapes': {'type': 'float', 'has-unit': True, 'extent': [":", ":", ":"], 'required': True, 'description': 'empty'},
                    'forces': {'type': 'float', 'has-unit': True, 'extent': [":", 3], 'required': True, 'description': 'empty'},
                    'nd-same-shape-arr': {'type': 'float', 'has-unit': True, 'extent': [':', 2, 3], 'required': True, 'description': 'empty'},
                    'nd-diff-shapes-arr': {'type': 'float', 'has-unit': True, 'extent': [':', ':', ':'], 'required': True, 'description': 'empty'},
                }
            )

            property_map = {
                'default': [{
                    'energy': {'field': 'dft-energy', 'units': 'eV'},
                    'stress': {'field': 'dft-stress', 'units': 'GPa'},
                    'name': {'field': 'name', 'units': None},
                    'nd-same-shape': {'field': 'nd-same-shape', 'units': 'eV'},
                    'nd-diff-shapes': {'field': 'nd-diff-shapes', 'units': 'eV'},
                    'forces': {'field': 'dft-forces', 'units': 'eV/Ang'},
                    'nd-same-shape-arr': {'field': 'nd-same-shape-arr', 'units': 'eV/Ang'},
                    'nd-diff-shapes-arr': {'field': 'nd-diff-shapes-arr', 'units': 'eV/Ang'},
                }]
            }

            for img in images:
                img.info['dft-energy'] = img.info['energy']
                img.info['dft-stress'] = img.info['stress']
                img.arrays['dft-forces'] = img.arrays['forces']

                del img.info['energy']
                del img.info['stress']
                del img.arrays['forces']

            list(zip(*database.insert_data(
                images, property_map=property_map
            )))

            np.testing.assert_allclose(
                database.get_data('property_instances', 'default.energy', ravel=True),
                np.hstack(energies)
            )
            np.testing.assert_allclose(
                database.get_data('property_instances', 'default.stress', ravel=True),
                np.hstack(stress)
            )
            decoded_names = database.get_data('property_instances', 'default.name', ravel=True)
            decoded_names = decoded_names.tolist()
            assert decoded_names == names
            np.testing.assert_allclose(
                database.get_data('property_instances', 'default.nd-same-shape', ravel=True),
                np.concatenate(nd_same_shape).ravel()
            )
            data = database.get_data('property_instances', 'default.nd-diff-shapes')
            for a1, a2 in zip(data, nd_diff_shape):
                np.testing.assert_allclose(a1, a2)

            np.testing.assert_allclose(
                database.get_data('property_instances', 'default.forces', concatenate=True),
                np.concatenate(forces)
            )
            np.testing.assert_allclose(
                database.get_data('property_instances', 'default.nd-same-shape-arr', concatenate=True),
                np.concatenate(nd_same_shape_arr)
            )
            data = database.get_data('property_instances', 'default.nd-diff-shapes-arr')
            for a1, a2 in zip(data, nd_diff_shape_arr):
                np.testing.assert_allclose(a1, a2)


    def test_props_default_value(self):
        with tempfile.TemporaryFile() as tmpfile:

            database = MongoDatabase(self.database_name, drop_database=True,configuration_type=AtomicConfiguration)

            returns = build_n(10)

            images              = returns[0]
            energies            = returns[1]
            stress              = returns[2]
            names               = returns[3]
            nd_same_shape       = returns[4]
            nd_diff_shape       = returns[5]
            forces              = returns[6]
            nd_same_shape_arr   = returns[7]
            nd_diff_shape_arr   = returns[8]

            database.insert_property_definition(
                {
                    'property-id': 'tag:dummy@email.com,0000-00-00:property/default',
                    'property-name': 'default',
                    'property-title': 'A default property used for testing',
                    'property-description': 'A description of the property',
                    'energy': {'type': 'float', 'has-unit': True, 'extent': [], 'required': True, 'description': 'empty'},
                    'stress': {'type': 'float', 'has-unit': True, 'extent': [6], 'required': True, 'description': 'empty'},
                    'name': {'type': 'string', 'has-unit': False, 'extent': [], 'required': True, 'description': 'empty'},
                    'nd-same-shape': {'type': 'float', 'has-unit': True, 'extent': [2,3,5], 'required': True, 'description': 'empty'},
                    'nd-diff-shapes': {'type': 'float', 'has-unit': True, 'extent': [":", ":", ":"], 'required': True, 'description': 'empty'},
                    'forces': {'type': 'float', 'has-unit': True, 'extent': [":", 3], 'required': True, 'description': 'empty'},
                    'nd-same-shape-arr': {'type': 'float', 'has-unit': True, 'extent': [':', 2, 3], 'required': True, 'description': 'empty'},
                    'nd-diff-shapes-arr': {'type': 'float', 'has-unit': True, 'extent': [':', ':', ':'], 'required': True, 'description': 'empty'},
                }
            )

            property_map = {
                'default': [{
                    'energy': {'value': 0.1, 'units': 'eV'},
                    'stress': {'field': 'dft-stress', 'units': 'GPa'},
                    'name': {'field': 'name', 'units': None},
                    'nd-same-shape': {'field': 'nd-same-shape', 'units': 'eV'},
                    'nd-diff-shapes': {'field': 'nd-diff-shapes', 'units': 'eV'},
                    'forces': {'field': 'dft-forces', 'units': 'eV/Ang'},
                    'nd-same-shape-arr': {'field': 'nd-same-shape-arr', 'units': 'eV/Ang'},
                    'nd-diff-shapes-arr': {'field': 'nd-diff-shapes-arr', 'units': 'eV/Ang'},
                }]
            }

            for img in images:
                img.info['dft-energy'] = img.info['energy']
                img.info['dft-stress'] = img.info['stress']
                img.arrays['dft-forces'] = img.arrays['forces']

                del img.info['energy']
                del img.info['stress']
                del img.arrays['forces']

            list(zip(*database.insert_data(
                images, property_map=property_map
            )))

            np.testing.assert_allclose(
                database.get_data('property_instances', 'default.energy', ravel=True),
                # np.hstack(energies)
                [0.1]*len(energies)
            )
            np.testing.assert_allclose(
                database.get_data('property_instances', 'default.stress', ravel=True),
                np.hstack(stress)
            )
            decoded_names = database.get_data('property_instances', 'default.name', ravel=True)
            decoded_names = decoded_names.tolist()
            assert decoded_names == names
            np.testing.assert_allclose(
                database.get_data('property_instances', 'default.nd-same-shape', ravel=True),
                np.concatenate(nd_same_shape).ravel()
            )
            data = database.get_data('property_instances', 'default.nd-diff-shapes')
            for a1, a2 in zip(data, nd_diff_shape):
                np.testing.assert_allclose(a1, a2)

            np.testing.assert_allclose(
                database.get_data('property_instances', 'default.forces', concatenate=True),
                np.concatenate(forces)
            )
            np.testing.assert_allclose(
                database.get_data('property_instances', 'default.nd-same-shape-arr', concatenate=True),
                np.concatenate(nd_same_shape_arr)
            )
            data = database.get_data('property_instances', 'default.nd-diff-shapes-arr')
            for a1, a2 in zip(data, nd_diff_shape_arr):
                np.testing.assert_allclose(a1, a2)


    def test_add_then_update_with_properties_with_change(self):
        with tempfile.TemporaryFile() as tmpfile:

            database = MongoDatabase(self.database_name, drop_database=True,configuration_type=AtomicConfiguration)

            returns = build_n(10)

            images              = returns[0]
            energies            = returns[1]
            stress              = returns[2]
            names               = returns[3]
            nd_same_shape       = returns[4]
            nd_diff_shape       = returns[5]
            forces              = returns[6]
            nd_same_shape_arr   = returns[7]
            nd_diff_shape_arr   = returns[8]

            database.insert_property_definition(
                {
                    'property-id': 'tag:dummy@email.com,0000-00-00:property/default',
                    'property-name': 'default',
                    'property-title': 'A default property used for testing',
                    'property-description': 'A description of the property',
                    'energy': {'type': 'float', 'has-unit': True, 'extent': [], 'required': True, 'description': 'empty'},
                    'stress': {'type': 'float', 'has-unit': True, 'extent': [6], 'required': True, 'description': 'empty'},
                    'name': {'type': 'string', 'has-unit': False, 'extent': [], 'required': True, 'description': 'empty'},
                    'nd-same-shape': {'type': 'float', 'has-unit': True, 'extent': [2,3,5], 'required': True, 'description': 'empty'},
                    'nd-diff-shapes': {'type': 'float', 'has-unit': True, 'extent': [":", ":", ":"], 'required': True, 'description': 'empty'},
                    'forces': {'type': 'float', 'has-unit': True, 'extent': [":", 3], 'required': True, 'description': 'empty'},
                    'nd-same-shape-arr': {'type': 'float', 'has-unit': True, 'extent': [':', 2, 3], 'required': True, 'description': 'empty'},
                    'nd-diff-shapes-arr': {'type': 'float', 'has-unit': True, 'extent': [':', ':', ':'], 'required': True, 'description': 'empty'},
                }
            )

            property_map = {
                'default': [{
                    'energy': {'field': 'energy', 'units': 'eV'},
                    'stress': {'field': 'stress', 'units': 'GPa'},
                    'name': {'field': 'name', 'units': None},
                    'nd-same-shape': {'field': 'nd-same-shape', 'units': 'eV'},
                    'nd-diff-shapes': {'field': 'nd-diff-shapes', 'units': 'eV'},
                    'forces': {'field': 'forces', 'units': 'eV/Ang'},
                    'nd-same-shape-arr': {'field': 'nd-same-shape-arr', 'units': 'eV/Ang'},
                    'nd-diff-shapes-arr': {'field': 'nd-diff-shapes-arr', 'units': 'eV/Ang'},

                    '_settings': {
                        'method': 'VASP',
                        'description': 'A basic test calculation',
                        'files': [('dummy_name', 'dummy file contents')],
                    }
                }]
            }

            database.insert_data(
                images,
                property_map=property_map,
            )

            for img in images:
                img.info['energy'] += 100000

            database.insert_data(
                images,
                property_map=property_map,
            )

            for img in images:
                img.info['energy'] += 100000

            database.insert_data(
                images,
                property_map=property_map,
            )

            np.testing.assert_allclose(
                database.get_data('configurations', 'atomic_numbers', concatenate=True),
                np.concatenate([_.get_atomic_numbers() for _ in images])
            )
            np.testing.assert_allclose(
                database.get_data('configurations', 'positions', concatenate=True),
                np.concatenate([_.get_positions() for _ in images])
            )
            np.testing.assert_allclose(
                database.get_data('configurations', 'cell', concatenate=True),
                np.concatenate([_.get_cell() for _ in images])
            )
            np.testing.assert_allclose(
                database.get_data('configurations', 'pbc', concatenate=True),
                np.concatenate([_.get_pbc() for _ in images]).astype(int)
            )

            np.testing.assert_allclose(
                database.get_data('property_instances', 'default.energy', ravel=True),
                np.concatenate([
                    np.hstack(energies),
                    np.hstack(energies)+100000,
                    np.hstack(energies)+200000
                ]).ravel()
            )
            np.testing.assert_allclose(
                database.get_data('property_instances', 'default.stress', concatenate=True),
                np.concatenate([
                    np.hstack(stress),
                    np.hstack(stress),
                    np.hstack(stress),
                ])
            )
            decoded_names = database.get_data('property_instances', 'default.name')
            #decoded_names = decoded_names.tolist()
            assert decoded_names == names*3
            np.testing.assert_allclose(
                database.get_data('property_instances', 'default.nd-same-shape', concatenate=True),
                np.concatenate([
                    np.concatenate(nd_same_shape),
                    np.concatenate(nd_same_shape),
                    np.concatenate(nd_same_shape),
                ])
            )
            data = database.get_data('property_instances', 'default.nd-diff-shapes')
            for a1, a2 in zip(data, nd_diff_shape*3):
                np.testing.assert_allclose(a1, a2)

            np.testing.assert_allclose(
                database.get_data('property_instances', 'default.forces', concatenate=True),
                np.concatenate([
                    np.concatenate(forces),
                    np.concatenate(forces),
                    np.concatenate(forces),
                ])
            )
            np.testing.assert_allclose(
                database.get_data('property_instances', 'default.nd-same-shape-arr', concatenate=True),
                np.concatenate([
                    np.concatenate(nd_same_shape_arr),
                    np.concatenate(nd_same_shape_arr),
                    np.concatenate(nd_same_shape_arr),
                ])
            )
            data = database.get_data('property_instances', 'default.nd-diff-shapes-arr')
            for a1, a2 in zip(data, nd_diff_shape_arr*3):
                np.testing.assert_allclose(a1, a2)


    def test_add_then_update_with_properties_nochange(self):
        with tempfile.TemporaryFile() as tmpfile:

            database = MongoDatabase(self.database_name, drop_database=True,configuration_type=AtomicConfiguration)

            returns = build_n(10)

            images              = returns[0]
            energies            = returns[1]
            stress              = returns[2]
            names               = returns[3]
            nd_same_shape       = returns[4]
            nd_diff_shape       = returns[5]
            forces              = returns[6]
            nd_same_shape_arr   = returns[7]
            nd_diff_shape_arr   = returns[8]

            database.insert_property_definition(
                {
                    'property-id': 'tag:dummy@email.com,0000-00-00:property/default',
                    'property-name': 'default',
                    'property-title': 'A default property used for testing',
                    'property-description': 'A description of the property',
                    'energy': {'type': 'float', 'has-unit': True, 'extent': [], 'required': True, 'description': 'empty'},
                    'stress': {'type': 'float', 'has-unit': True, 'extent': [6], 'required': True, 'description': 'empty'},
                    'name': {'type': 'string', 'has-unit': False, 'extent': [], 'required': True, 'description': 'empty'},
                    'nd-same-shape': {'type': 'float', 'has-unit': True, 'extent': [2,3,5], 'required': True, 'description': 'empty'},
                    'nd-diff-shapes': {'type': 'float', 'has-unit': True, 'extent': [":", ":", ":"], 'required': True, 'description': 'empty'},
                    'forces': {'type': 'float', 'has-unit': True, 'extent': [":", 3], 'required': True, 'description': 'empty'},
                    'nd-same-shape-arr': {'type': 'float', 'has-unit': True, 'extent': [':', 2, 3], 'required': True, 'description': 'empty'},
                    'nd-diff-shapes-arr': {'type': 'float', 'has-unit': True, 'extent': [':', ':', ':'], 'required': True, 'description': 'empty'},
                }
            )

            property_map = {
                'default': [{
                    'energy': {'field': 'energy', 'units': 'eV'},
                    'stress': {'field': 'stress', 'units': 'GPa'},
                    'name': {'field': 'name', 'units': None},
                    'nd-same-shape': {'field': 'nd-same-shape', 'units': 'eV'},
                    'nd-diff-shapes': {'field': 'nd-diff-shapes', 'units': 'eV'},
                    'forces': {'field': 'forces', 'units': 'eV/Ang'},
                    'nd-same-shape-arr': {'field': 'nd-same-shape-arr', 'units': 'eV/Ang'},
                    'nd-diff-shapes-arr': {'field': 'nd-diff-shapes-arr', 'units': 'eV/Ang'},

                    '_settings': {
                        'method': 'VASP',
                        'description': 'A basic test calculation',
                        'files': [('dummy_name', 'dummy file contents')],
                    }
                }]
            }

            database.insert_data(
                images,
                property_map=property_map,
            )

            database.insert_data(
                images,
                property_map=property_map,
            )

            np.testing.assert_allclose(
                database.get_data('property_instances', 'default.energy'),
                np.hstack(energies)
            )
            np.testing.assert_allclose(
                database.get_data('property_instances', 'default.stress', concatenate=True),
                np.hstack(stress)
            )
            decoded_names =  database.get_data('property_instances', 'default.name')
            #decoded_names = decoded_names.tolist()
            assert decoded_names == names
            np.testing.assert_allclose(
                database.get_data('property_instances', 'default.nd-same-shape', concatenate=True),
                np.concatenate(nd_same_shape)
            )
            data = database.get_data('property_instances', 'default.nd-diff-shapes')
            for a1, a2 in zip(data, nd_diff_shape):
                np.testing.assert_allclose(a1, a2)

            np.testing.assert_allclose(
                database.get_data('property_instances', 'default.forces', concatenate=True),
                np.concatenate(forces)
            )
            np.testing.assert_allclose(
                database.get_data('property_instances', 'default.nd-same-shape-arr', concatenate=True),
                np.concatenate(nd_same_shape_arr)
            )
            data = database.get_data('property_instances', 'default.nd-diff-shapes-arr')
            for a1, a2 in zip(data, nd_diff_shape_arr):
                np.testing.assert_allclose(a1, a2)


    def test_get_configurations(self):

        with tempfile.TemporaryFile() as tmpfile:
            database = MongoDatabase(self.database_name, drop_database=True,configuration_type=AtomicConfiguration)

            images = build_n(10)[0]

            database.insert_data(images)
            count = 0
            # Sort by hashes to match up CO order
            returned_cos = database.get_configurations('all')
            idx_0 = np.argsort([hash(i) for i in images])
            idx_1 = np.argsort([hash(i) for i in returned_cos])
            for atoms, img in zip([returned_cos[i] for i in idx_1], [images[i] for i in idx_0]):
                assert atoms == img
                count += 1
            assert count == 10

    # Not implemented yet
    # def test_get_configurations_attach_settings(self):
    #
    #     database = MongoDatabase(self.database_name, drop_database=True,configuration_type=AtomicConfiguration)
    #
    #     images = build_n(10)[0]
    #
    #     database.insert_property_definition(
    #         {
    #             'property-id': 'default',
    #             'property-title': 'A default property used for testing',
    #             'property-description': 'A description of the property',
    #
    #             'energy': {'type': 'float', 'has-unit': True, 'extent': [], 'required': True, 'description': 'empty'},
    #             'forces': {'type': 'float', 'has-unit': True, 'extent': [":", 3], 'required': True, 'description': 'empty'},
    #             'stress': {'type': 'float', 'has-unit': True, 'extent': [6], 'required': True, 'description': 'empty'},
    #
    #             # 'name': {'type': 'string', 'has-unit': False, 'extent': [], 'required': True, 'description': 'empty'},
    #             # 'nd-same-shape': {'type': 'float', 'has-unit': True, 'extent': [2,3,5], 'required': True, 'description': 'empty'},
    #             # 'nd-diff-shapes': {'type': 'float', 'has-unit': True, 'extent': [":", ":", ":"], 'required': True, 'description': 'empty'},
    #             # 'forces': {'type': 'float', 'has-unit': True, 'extent': [":", 3], 'required': True, 'description': 'empty'},
    #             # 'nd-same-shape-arr': {'type': 'float', 'has-unit': True, 'extent': [':', 2, 3], 'required': True, 'description': 'empty'},
    #             # 'nd-diff-shapes-arr': {'type': 'float', 'has-unit': True, 'extent': [':', ':', ':'], 'required': True, 'description': 'empty'},
    #         }
    #     )
    #
    #     property_map = {
    #         'default': [{
    #             'energy': {'field': 'energy', 'units': 'eV'},
    #             'forces': {'field': 'forces', 'units': 'eV/Ang'},
    #             'stress': {'field': 'stress', 'units': 'GPa'},
    #
    #             '_settings': {
    #
    #                 '_method': 'VASP',
    #                 '_description': 'A basic test calculation',
    #                 '_files': [('dummy_name', 'dummy file contents')],
    #                 '_labels': ['ps_label1', 'ps_label2'],
    #
    #                 'name':             {'required': False, 'field': 'name', 'units': None},
    #                 'nd-same-shape':    {'required': False, 'field': 'nd-same-shape', 'units': 'eV'},
    #                 'nd-diff-shapes':   {'required': False, 'field': 'nd-diff-shapes', 'units': 'eV'},
    #                 'nd-same-shape-arr':    {'required': False, 'field': 'nd-same-shape-arr', 'units': 'eV/Ang'},
    #                 'nd-diff-shapes-arr':   {'required': False, 'field': 'nd-diff-shapes-arr', 'units': 'eV/Ang'},
    #             }
    #         }]
    #     }
    #
    #     for i, img in enumerate(images):
    #         img.info[ATOMS_NAME_FIELD].add(f'config_{i}')
    #         img.info[ATOMS_LABELS_FIELD].add('a_label')
    #
    #     ids = database.insert_data(
    #         images,
    #         property_map=property_map,
    #     )
    #
    #     rebuilt_configs = database.get_configurations(
    #         [_[0] for _ in ids],
    #         attach_properties=True,
    #         attach_settings=True,
    #     )
    #
    #     for i, ((cid, pid), config) in enumerate(zip(ids, images)):
    #         config_doc = next(database.configurations.find({'_id': cid}))
    #         prop_doc   = next(database.properties.find({'_id': pid}))
    #
    #         pn = database.get_data(
    #             'properties', 'default.forces', ids=[pid], concatenate=True
    #         ).shape[0]
    #
    #         na = len(config)
    #         assert config_doc['nsites'] == na
    #         assert pn == na
    #
    #         assert config_doc['chemical_formula_anonymous'] == 'A'
    #         assert config_doc['chemical_formula_hill'] == config.get_chemical_formula()
    #         assert config_doc['chemical_formula_reduced'] == 'H'
    #         assert config_doc['dimension_types'] == [0, 0, 0]
    #         assert config_doc['elements'] == ['H']
    #         assert config_doc['elements_ratios'] == [1.0]
    #         assert {'a_label'}.issubset(config_doc['labels'])
    #         np.testing.assert_allclose(
    #             config_doc['cell],
    #             np.array(config.get_cell())
    #         )
    #         assert config_doc['names'] == [f'config_{i}']
    #         assert config_doc['nsites'] == len(config)
    #         assert config_doc['nelements'] == 1
    #         assert config_doc['nperiodic_dimensions'] == 0
    #         assert {pid}.issubset(config_doc['relationships']['properties'])
    #
    #         assert {cid}.issubset(prop_doc['relationships']['configurations'])
    #
    #         assert database.property_settings.count_documents({
    #             'relationships.properties': pid
    #         })
    #
    #
    #         assert rebuilt_configs[i].info['_settings._method'] == 'VASP'
    #         assert rebuilt_configs[i].info['_settings._description'] == 'A basic test calculation'
    #         assert set(rebuilt_configs[i].info['_settings._labels']) == {'ps_label1', 'ps_label2'}
    #
    #     database.drop_database(database.database_name)


    def test_insert_pso_definition_data(self):

        with tempfile.NamedTemporaryFile() as tmpfile:
            database = MongoDatabase(self.database_name, drop_database=True,configuration_type=AtomicConfiguration)

            images = build_n(10)[0]

            database.insert_property_definition(
                {
                    'property-id': 'tag:dummy@email.com,0000-00-00:property/default',
                    'property-name': 'default',
                    'property-title': 'A default property used for testing',
                    'property-description': 'A description of the property',
                    'energy': {'type': 'float', 'has-unit': True, 'extent': [], 'required': True, 'description': 'empty'},
                    'stress': {'type': 'float', 'has-unit': True, 'extent': [6], 'required': True, 'description': 'empty'},
                    'name': {'type': 'string', 'has-unit': False, 'extent': [], 'required': True, 'description': 'empty'},
                    'nd-same-shape': {'type': 'float', 'has-unit': True, 'extent': [2,3,5], 'required': True, 'description': 'empty'},
                    'nd-diff-shapes': {'type': 'float', 'has-unit': True, 'extent': [":", ":", ":"], 'required': True, 'description': 'empty'},
                    'forces': {'type': 'float', 'has-unit': True, 'extent': [":", 3], 'required': True, 'description': 'empty'},
                    'nd-same-shape-arr': {'type': 'float', 'has-unit': True, 'extent': [':', 2, 3], 'required': True, 'description': 'empty'},
                    'nd-diff-shapes-arr': {'type': 'float', 'has-unit': True, 'extent': [':', ':', ':'], 'required': True, 'description': 'empty'},
                }
            )

            property_map = {
                'default': [{
                    'energy': {'field': 'energy', 'units': 'eV'},
                    'stress': {'field': 'stress', 'units': 'GPa'},
                    'name': {'field': 'name', 'units': None},
                    'nd-same-shape': {'field': 'nd-same-shape', 'units': 'eV'},
                    'nd-diff-shapes': {'field': 'nd-diff-shapes', 'units': 'eV'},
                    'forces': {'field': 'forces', 'units': 'eV/Ang'},
                    'nd-same-shape-arr': {'field': 'nd-same-shape-arr', 'units': 'eV/Ang'},
                    'nd-diff-shapes-arr': {'field': 'nd-diff-shapes-arr', 'units': 'eV/Ang'},

                    '_settings': {
                        'method': 'VASP',
                        'description': 'A basic test calculation',
                        'files': [('dummy_name', 'dummy file contents')],
                    }
                }]
            }

            for i, img in enumerate(images):
                img.info[ATOMS_NAME_FIELD].add(f'config_{i}')
                img.info[ATOMS_LABELS_FIELD].add('a_label')

            ids = database.insert_data(
                images,
                property_map=property_map,
            )

            for i, ((cid, pid), config) in enumerate(zip(ids, images)):
                config_doc = next(database.configurations.find({'hash': cid}))
                prop_doc   = next(database.property_instances.find({'hash': pid}))

                pn = database.get_data(
                    'property_instances', 'default.forces', hashes=[pid], concatenate=True
                ).shape[0]

                na = len(config)
                assert config_doc['nsites'] == na
                assert pn == na

                assert config_doc['chemical_formula_anonymous'] == 'A'
                assert config_doc['chemical_formula_hill'] == config.get_chemical_formula()
                assert config_doc['chemical_formula_reduced'] == 'H'
                assert config_doc['dimension_types'] == [0, 0, 0]
                assert config_doc['elements'] == ['H']
                assert config_doc['elements_ratios'] == [1.0]
                assert {'a_label'}.issubset(config_doc['labels'])
                np.testing.assert_allclose(
                    config_doc['cell'],
                    np.array(config.get_cell())
                )
                assert config_doc['names'] == [f'config_{i}']
                assert config_doc['nsites'] == len(config)
                assert config_doc['nelements'] == 1
                assert config_doc['nperiodic_dimensions'] == 0
                assert {pid}.issubset(config_doc['relationships']['property_instances'])

                assert {cid}.issubset(prop_doc['relationships']['configurations'])

                assert database.property_settings.count_documents({
                    'relationships.property_instances': pid
                })

            database.drop_database(database.database_name)


    def test_insert_cs(self):

        with tempfile.NamedTemporaryFile() as tmpfile:
            database = MongoDatabase(self.database_name, drop_database=True,configuration_type=AtomicConfiguration)

            images = build_n(10)[0]

            for i, img in enumerate(images):
                img.info[ATOMS_NAME_FIELD].add(f'config_{i}')
                img.info[ATOMS_LABELS_FIELD].add('a_label')

            ids = database.insert_data(images)

            co_ids = list(zip(*ids))[0]

            cs_id = database.insert_configuration_set(co_ids, 'name','a description')

            cs_doc = next(database.configuration_sets.find({SHORT_ID_STRING_NAME: cs_id}))
            agg_info = cs_doc['aggregated_info']

            assert cs_doc['description'] == 'a description'

            assert agg_info['nconfigurations'] == len(ids)
            assert agg_info['nsites'] == sum(len(c) for c in images)
            assert agg_info['nelements'] == 1
            assert agg_info['elements'] == ['H']
            assert agg_info['individual_elements_ratios'] == {'H': [1.0]}
            assert agg_info['total_elements_ratios'] == {'H': 1.0}
            assert agg_info['labels'] == ['a_label']
            assert agg_info['labels_counts'] == [len(ids)]
            assert agg_info['chemical_formula_reduced'] == ['H']
            assert agg_info['chemical_formula_anonymous'] == ['A']
            assert set(agg_info['chemical_formula_hill']) == {
                f'H{i+1}' if i > 0 else 'H' for i in range(len(ids))
            }
            assert agg_info['nperiodic_dimensions'] == [0]
            assert agg_info['dimension_types'] == [[0,0,0]]

            database.drop_database(database.database_name)

    def test_insert_ds_diff_cs(self):

        with tempfile.NamedTemporaryFile() as tmpfile:
            database = MongoDatabase(self.database_name, drop_database=True,configuration_type=AtomicConfiguration)

            database.insert_property_definition(
                {
                    'property-id': 'tag:dummy@email.com,0000-00-00:property/default',
                    'property-name': 'default',
                    'property-title': 'A default property used for testing',
                    'property-description': 'A description of the property',
                    'energy': {'type': 'float', 'has-unit': True, 'extent': [], 'required': True, 'description': 'empty'},
                    'stress': {'type': 'float', 'has-unit': True, 'extent': [6], 'required': True, 'description': 'empty'},
                    'name': {'type': 'string', 'has-unit': False, 'extent': [], 'required': True, 'description': 'empty'},
                    'nd-same-shape': {'type': 'float', 'has-unit': True, 'extent': [2,3,5], 'required': True, 'description': 'empty'},
                    'nd-diff-shapes': {'type': 'float', 'has-unit': True, 'extent': [":", ":", ":"], 'required': True, 'description': 'empty'},
                    'forces': {'type': 'float', 'has-unit': True, 'extent': [":", 3], 'required': True, 'description': 'empty'},
                    'nd-same-shape-arr': {'type': 'float', 'has-unit': True, 'extent': [':', 2, 3], 'required': True, 'description': 'empty'},
                    'nd-diff-shapes-arr': {'type': 'float', 'has-unit': True, 'extent': [':', ':', ':'], 'required': True, 'description': 'empty'},
                }
            )

            property_map = {
                'default': [{
                    'energy': {'field': 'energy', 'units': 'eV'},
                    'stress': {'field': 'stress', 'units': 'GPa'},
                    'name': {'field': 'name', 'units': None},
                    'nd-same-shape': {'field': 'nd-same-shape', 'units': 'eV'},
                    'nd-diff-shapes': {'field': 'nd-diff-shapes', 'units': 'eV'},
                    'forces': {'field': 'forces', 'units': 'eV/Ang'},
                    'nd-same-shape-arr': {'field': 'nd-same-shape-arr', 'units': 'eV/Ang'},
                    'nd-diff-shapes-arr': {'field': 'nd-diff-shapes-arr', 'units': 'eV/Ang'},

                    '_settings': {
                        'method': 'VASP',
                        'description': 'A basic test calculation',
                        'files': [('dummy_name', 'dummy file contents')],
                        'labels': ['pso_label1', 'pso_label2']
                    }
                }]
            }

            # pso = PropertySettings(
            #     method='VASP',
            #     description='A basic test calculation',
            #     files=[('dummy_name', 'dummy file contents')],
            #     labels=['pso_label1', 'pso_label2']
            # )

            # pso_id = database.insert_property_settings(pso)

            images = build_n(10)[0]

            for i, img in enumerate(images):
                img.info[ATOMS_NAME_FIELD].add(f'config_{i}')
                img.info[ATOMS_LABELS_FIELD].add('a_label')

            ids = database.insert_data(
                images,
                property_map=property_map,
            )

            co_ids1, pr_ids1 = list(zip(*ids))

            cs_id1 = database.insert_configuration_set(co_ids1,  'name','a description1')

            images = build_n(10)[0]

            for i, img in enumerate(images):
                img.info[ATOMS_NAME_FIELD].add(f'second_config_{i}')
                img.info[ATOMS_LABELS_FIELD].add('a_second_label')

                img.info['energy'] += 100000

            ids = database.insert_data(
                images,
                property_map=property_map,
            )

            co_ids2, pr_ids2 = list(zip(*ids))

            cs_id2 = database.insert_configuration_set(co_ids2, 'name', 'a description2')

            ds_id = database.insert_dataset(
                cs_ids=[cs_id1, cs_id2],
                pr_hashes=pr_ids1+pr_ids2,
                name='example_dataset',
                authors=['colabfit'],
                links=['https://colabfit.org'],
                description='an example dataset',
                resync=True
            )

            ds_doc = next(database.datasets.find({SHORT_ID_STRING_NAME: ds_id}))

            assert ds_doc['authors'] == ['colabfit']
            assert ds_doc['links'] == ['https://colabfit.org']
            assert ds_doc['description'] == 'an example dataset'
            assert len(ds_doc['relationships']['configuration_sets']) == 2
            assert len(ds_doc['relationships']['property_instances']) == 20

            agg = ds_doc['aggregated_info']

            assert agg['nconfigurations'] == 20
            assert agg['nsites'] == 110
            assert agg['nelements'] == 1
            assert agg['elements'] == ['H']
            assert agg['individual_elements_ratios'] == {'H': [1.0]}
            assert agg['total_elements_ratios'] == {'H': 1.0}
            assert {'a_label', 'a_second_label'}.issubset(agg['configuration_labels'])
            assert agg['chemical_formula_reduced'] == ['H']
            assert agg['chemical_formula_anonymous'] == ['A']
            assert set(agg['chemical_formula_hill']) == {
                f'H{i+1}' if i > 0 else 'H' for i in range(len(ids))
            }
            assert agg['nperiodic_dimensions'] == [0]
            assert agg['dimension_types'] == [[0,0,0]]

            assert agg['property_types'] == ['default']
            assert set(agg['property_labels']) == {'pso_label1', 'pso_label2'}

            database.drop_database(database.database_name)


class TestPropertyDefinitionsAndSettings:
    database_name = 'colabfit_test'

    def test_invalid_definition(self):
        with tempfile.TemporaryFile() as tmpfile:
            database = MongoDatabase(self.database_name, drop_database=True,configuration_type=AtomicConfiguration)

            property_definition = {
                'property-id': 'this should throw an error',
            }

            with pytest.raises(Exception):
                database.insert_property_definition(property_definition)


    def test_definition_setter_getter(self):
        with tempfile.TemporaryFile() as tmpfile:
            database = MongoDatabase(self.database_name, drop_database=True,configuration_type=AtomicConfiguration)

            property_definition = {
                    'property-id': 'tag:dummy@email.com,0000-00-00:property/default',
                    'property-name': 'default',
                    'property-title': 'A default property used for testing',
                    'property-description': 'A description of the property',
                    'energy': {'type': 'float', 'has-unit': True, 'extent': [], 'required': True, 'description': 'empty'},
                    'stress': {'type': 'float', 'has-unit': True, 'extent': [6], 'required': True, 'description': 'empty'},
                    'name': {'type': 'string', 'has-unit': False, 'extent': [], 'required': True, 'description': 'empty'},
                    'nd-same-shape': {'type': 'float', 'has-unit': True, 'extent': [2,3,5], 'required': True, 'description': 'empty'},
                    'nd-diff-shape': {'type': 'float', 'has-unit': True, 'extent': [":", ":", ":"], 'required': True, 'description': 'empty'},
                    'forces': {'type': 'float', 'has-unit': True, 'extent': [":", 3], 'required': True, 'description': 'empty'},
                    'nd-same-shape-arr': {'type': 'float', 'has-unit': True, 'extent': [':', 2, 3], 'required': True, 'description': 'empty'},
                    'nd-diff-shape-arr': {'type': 'float', 'has-unit': True, 'extent': [':', ':', ':'], 'required': True, 'description': 'empty'},
                }

            database.insert_property_definition(property_definition)

            get_def = database.get_property_definition('default')['definition']

            assert  get_def == property_definition


    def test_settings_setter_getter(self):
        with tempfile.TemporaryFile() as tmpfile:
            database = MongoDatabase(self.database_name, drop_database=True,configuration_type=AtomicConfiguration)

            dummy_file_contents = 'this is a dummy file\nwith nonsense contents'

            pso = PropertySettings(
                method='VASP',
                description='A basic test calculation',
                files=[('dummy_name', dummy_file_contents)],
            )

            pso_id = database.insert_property_settings(pso)

            rebuilt_pso = database.get_property_settings(pso_id)

            assert pso == rebuilt_pso


    def test_settings_duplicate(self):
        with tempfile.TemporaryFile() as tmpfile:
            database = MongoDatabase(self.database_name, drop_database=True,configuration_type=AtomicConfiguration)

            dummy_file_contents = 'this is a dummy file\nwith nonsense contents'

            pso = PropertySettings(
                method='VASP',
                description='A basic test calculation',
                files=[('dummy_name', dummy_file_contents)],
            )

            pso_id = database.insert_property_settings(pso)
            pso_id = database.insert_property_settings(pso)

            rebuilt_pso = database.get_property_settings(pso_id)

            assert pso == rebuilt_pso

class TestConfigurationSets:

    database_name = 'colabfit_test'

    def test_insert_cs(self):
        with tempfile.TemporaryFile() as tmpfile:
            database = MongoDatabase(self.database_name, drop_database=True,configuration_type=AtomicConfiguration)

            images = build_n(10)[0]

            ids = [_[0] for _ in database.insert_data(images)]


            cs_id = database.insert_configuration_set(
                ids, 'name', description='A basic configuration set'
            )

            desc = next(database.configuration_sets.find({SHORT_ID_STRING_NAME: cs_id}))['description']

            assert desc == 'A basic configuration set'

            rebuilt_ids = next(database.configuration_sets.find({SHORT_ID_STRING_NAME: cs_id}))['relationships']['configurations']

            # rebuilt_ids = database.get_data(
            #     f'configuration_sets/{cs_id}/ids',
            #     ravel=True, in_memory=True, as_str=True
            # ).tolist()
            assert rebuilt_ids.sort() == ids.sort()


            for img in images:
                img2 = database.get_configuration(
                    str(hash(img))
                )
                assert img == img2

class TestDatasets:
    database_name = 'colabfit_test'

    def test_insert_ds(self):
        with tempfile.TemporaryFile() as tmpfile:
            database = MongoDatabase(self.database_name, drop_database=True, configuration_type=AtomicConfiguration)

            images = build_n(10)[0]

            database.insert_property_definition(
                {
                    'property-id': 'tag:dummy@email.com,0000-00-00:property/default',
                    'property-name': 'default',
                    'property-title': 'A default property used for testing',
                    'property-description': 'A description of the property',
                    'energy': {'type': 'float', 'has-unit': True, 'extent': [], 'required': True, 'description': 'empty'},
                    'stress': {'type': 'float', 'has-unit': True, 'extent': [6], 'required': True, 'description': 'empty'},
                    'name': {'type': 'string', 'has-unit': False, 'extent': [], 'required': True, 'description': 'empty'},
                    'nd-same-shape': {'type': 'float', 'has-unit': True, 'extent': [2,3,5], 'required': True, 'description': 'empty'},
                    'nd-diff-shapes': {'type': 'float', 'has-unit': True, 'extent': [":", ":", ":"], 'required': True, 'description': 'empty'},
                    'forces': {'type': 'float', 'has-unit': True, 'extent': [":", 3], 'required': True, 'description': 'empty'},
                    'nd-same-shape-arr': {'type': 'float', 'has-unit': True, 'extent': [':', 2, 3], 'required': True, 'description': 'empty'},
                    'nd-diff-shapes-arr': {'type': 'float', 'has-unit': True, 'extent': [':', ':', ':'], 'required': True, 'description': 'empty'},
                }
            )

            property_map = {
                'default': [{
                    'energy': {'field': 'energy', 'units': 'eV'},
                    'stress': {'field': 'stress', 'units': 'GPa'},
                    'name': {'field': 'name', 'units': None},
                    'nd-same-shape': {'field': 'nd-same-shape', 'units': 'eV'},
                    'nd-diff-shapes': {'field': 'nd-diff-shapes', 'units': 'eV'},
                    'forces': {'field': 'forces', 'units': 'eV/Ang'},
                    'nd-same-shape-arr': {'field': 'nd-same-shape-arr', 'units': 'eV/Ang'},
                    'nd-diff-shapes-arr': {'field': 'nd-diff-shapes-arr', 'units': 'eV/Ang'},
                }]
            }

            ids = database.insert_data(
                images, property_map=property_map
            )

            co_ids1, pr_ids1 = list(zip(*ids))

            cs_id1 = database.insert_configuration_set(
                co_ids1, 'name', description='A basic configuration set'
            )

            images = build_n(10)[0]

            for img in images:
                img.info['energy'] += 100000

            ids = database.insert_data(
                images, property_map=property_map
            )

            co_ids2, pr_ids2 = list(zip(*ids))

            cs_id2 = database.insert_configuration_set(
                co_ids2, 'name', description='A basic configuration set'
            )

            ds_id = database.insert_dataset(
                cs_ids=[cs_id1, cs_id2],
                pr_hashes=pr_ids1+pr_ids2,
                name='example_dataset',
                authors=['colabfit', 'Josh Vita', 'Eric Fuemmeler'],
                links='https://colabfit.openkim.org/',
                description='An example dataset',
                resync=True
            )

            ds_doc = next(database.datasets.find({SHORT_ID_STRING_NAME: ds_id}))
            assert set(ds_doc['authors']) == {'colabfit', 'Josh Vita', 'Eric Fuemmeler'}
            assert ds_doc['extended-id'] == 'example_dataset__' + ds_id

            # with pytest.raises(Exception):
            #     database.insert_property_definition(property_definition)


    def test_get_dataset_with_extended_id(self):
        with tempfile.TemporaryFile() as tmpfile:
            database = MongoDatabase(self.database_name, drop_database=True, configuration_type=AtomicConfiguration)

            images = build_n(10)[0]

            database.insert_property_definition(
                {
                    'property-id': 'tag:dummy@email.com,0000-00-00:property/default',
                    'property-name': 'default',
                    'property-title': 'A default property used for testing',
                    'property-description': 'A description of the property',
                    'energy': {'type': 'float', 'has-unit': True, 'extent': [], 'required': True, 'description': 'empty'},
                    'stress': {'type': 'float', 'has-unit': True, 'extent': [6], 'required': True, 'description': 'empty'},
                    'name': {'type': 'string', 'has-unit': False, 'extent': [], 'required': True, 'description': 'empty'},
                    'nd-same-shape': {'type': 'float', 'has-unit': True, 'extent': [2,3,5], 'required': True, 'description': 'empty'},
                    'nd-diff-shapes': {'type': 'float', 'has-unit': True, 'extent': [":", ":", ":"], 'required': True, 'description': 'empty'},
                    'forces': {'type': 'float', 'has-unit': True, 'extent': [":", 3], 'required': True, 'description': 'empty'},
                    'nd-same-shape-arr': {'type': 'float', 'has-unit': True, 'extent': [':', 2, 3], 'required': True, 'description': 'empty'},
                    'nd-diff-shapes-arr': {'type': 'float', 'has-unit': True, 'extent': [':', ':', ':'], 'required': True, 'description': 'empty'},
                }
            )

            property_map = {
                'default': [{
                    'energy': {'field': 'energy', 'units': 'eV'},
                    'stress': {'field': 'stress', 'units': 'GPa'},
                    'name': {'field': 'name', 'units': None},
                    'nd-same-shape': {'field': 'nd-same-shape', 'units': 'eV'},
                    'nd-diff-shapes': {'field': 'nd-diff-shapes', 'units': 'eV'},
                    'forces': {'field': 'forces', 'units': 'eV/Ang'},
                    'nd-same-shape-arr': {'field': 'nd-same-shape-arr', 'units': 'eV/Ang'},
                    'nd-diff-shapes-arr': {'field': 'nd-diff-shapes-arr', 'units': 'eV/Ang'},
                }]
            }

            ids = database.insert_data(
                images, property_map=property_map
            )

            co_ids1, pr_ids1 = list(zip(*ids))

            cs_id1 = database.insert_configuration_set(
                co_ids1, 'name', description='A basic configuration set'
            )

            images = build_n(10)[0]

            for img in images:
                img.info['energy'] += 100000

            ids = database.insert_data(
                images, property_map=property_map
            )

            co_ids2, pr_ids2 = list(zip(*ids))

            cs_id2 = database.insert_configuration_set(
                co_ids2, 'name', description='A basic configuration set'
            )

            all_pr_ids = pr_ids1 + pr_ids2

            ds_id = database.insert_dataset(
                cs_ids=[cs_id1, cs_id2],
                pr_hashes=all_pr_ids,
                name='example_dataset',
                authors=['colabfit', 'Josh Vita', 'Eric Fuemmeler'],
                links='https://colabfit.openkim.org/',
                description='An example dataset',
                resync=True
            )

            dataset = database.get_dataset(
                'example_dataset__'+ds_id
            )['dataset']

            assert len(dataset.property_ids) == len(all_pr_ids)


    def test_bad_property_maps(self):
        with tempfile.TemporaryFile() as tmpfile:
            database = MongoDatabase(self.database_name, drop_database=True, configuration_type=AtomicConfiguration)

            images = build_n(10)[0]

            database.insert_property_definition(
                {
                    'property-id': 'tag:dummy@email.com,0000-00-00:property/default',
                    'property-name': 'default',
                    'property-title': 'A default property used for testing',
                    'property-description': 'A description of the property',
                    'energy': {'type': 'float', 'has-unit': True, 'extent': [], 'required': True, 'description': 'empty'},
                    'stress': {'type': 'float', 'has-unit': True, 'extent': [6], 'required': True, 'description': 'empty'},
                    'name': {'type': 'string', 'has-unit': False, 'extent': [], 'required': True, 'description': 'empty'},
                    'nd-same-shape': {'type': 'float', 'has-unit': True, 'extent': [2,3,5], 'required': True, 'description': 'empty'},
                    'nd-diff-shapes': {'type': 'float', 'has-unit': True, 'extent': [":", ":", ":"], 'required': True, 'description': 'empty'},
                    'forces': {'type': 'float', 'has-unit': True, 'extent': [":", 3], 'required': True, 'description': 'empty'},
                    'nd-same-shape-arr': {'type': 'float', 'has-unit': True, 'extent': [':', 2, 3], 'required': True, 'description': 'empty'},
                    'nd-diff-shapes-arr': {'type': 'float', 'has-unit': True, 'extent': [':', ':', ':'], 'required': True, 'description': 'empty'},
                }
            )

            # Okay map
            ids = database.insert_data(
                images,
                property_map={
                    'default': [{
                        'energy': {'field': 'energy', 'units': 'eV'},
                        'stress': {'field': 'stress', 'units': 'GPa'},
                        'name': {'field': 'name', 'units': None},
                        'nd-same-shape': {'field': 'nd-same-shape', 'units': 'eV'},
                        'nd-diff-shapes': {'field': 'nd-diff-shapes', 'units': 'eV'},
                        'forces': {'field': 'forces', 'units': 'eV/Ang'},
                        'nd-same-shape-arr': {'field': 'nd-same-shape-arr', 'units': 'eV/Ang'},
                        'nd-diff-shapes-arr': {'field': 'nd-diff-shapes-arr', 'units': 'eV/Ang'},
                    }]
                }
            )

            # Okay map
            ids = database.insert_data(
                images,
                property_map={
                    'default': [{
                        'energy': {'value': 0.1, 'units': 'eV'},
                        'stress': {'field': 'stress', 'units': 'GPa'},
                        'name': {'field': 'name', 'units': None},
                        'nd-same-shape': {'field': 'nd-same-shape', 'units': 'eV'},
                        'nd-diff-shapes': {'field': 'nd-diff-shapes', 'units': 'eV'},
                        'forces': {'field': 'forces', 'units': 'eV/Ang'},
                        'nd-same-shape-arr': {'field': 'nd-same-shape-arr', 'units': 'eV/Ang'},
                        'nd-diff-shapes-arr': {'field': 'nd-diff-shapes-arr', 'units': 'eV/Ang'},
                    }]
                }
            )

            with pytest.raises(RuntimeError):
                # Bad: must specify 'field' OR 'value'
                ids = database.insert_data(
                    images,
                    property_map={
                        'default': [{
                            'energy': {'units': 'eV'},
                            'stress': {'field': 'stress', 'units': 'GPa'},
                            'name': {'field': 'name', 'units': None},
                            'nd-same-shape': {'field': 'nd-same-shape', 'units': 'eV'},
                            'nd-diff-shapes': {'field': 'nd-diff-shapes', 'units': 'eV'},
                            'forces': {'field': 'forces', 'units': 'eV/Ang'},
                            'nd-same-shape-arr': {'field': 'nd-same-shape-arr', 'units': 'eV/Ang'},
                            'nd-diff-shapes-arr': {'field': 'nd-diff-shapes-arr', 'units': 'eV/Ang'},
                        }]
                    }
                )

            with pytest.raises(RuntimeError):
                # Bad: must specify 'field' OR 'value'
                ids = database.insert_data(
                    images,
                    property_map={
                        'default': [{
                            'energy': {'units': 'eV'},
                            'stress': {'field': 'stress', 'units': 'GPa'},
                            'name': {'field': 'name', 'units': None},
                            'nd-same-shape': {'field': 'nd-same-shape', 'units': 'eV'},
                            'nd-diff-shapes': {'field': 'nd-diff-shapes', 'units': 'eV'},
                            'forces': {'field': 'forces', 'units': 'eV/Ang'},
                            'nd-same-shape-arr': {'field': 'nd-same-shape-arr', 'units': 'eV/Ang'},
                            'nd-diff-shapes-arr': {'field': 'nd-diff-shapes-arr', 'units': 'eV/Ang'},
                        }]
                    }
                )

            with pytest.raises(RuntimeError):
                # Bad: can't specify 'field' AND 'value'
                ids = database.insert_data(
                    images,
                    property_map={
                        'default': [{
                            'energy': {'field': 'energy', 'value': 0.1, 'units': 'eV'},
                            'stress': {'field': 'stress', 'units': 'GPa'},
                            'name': {'field': 'name', 'units': None},
                            'nd-same-shape': {'field': 'nd-same-shape', 'units': 'eV'},
                            'nd-diff-shapes': {'field': 'nd-diff-shapes', 'units': 'eV'},
                            'forces': {'field': 'forces', 'units': 'eV/Ang'},
                            'nd-same-shape-arr': {'field': 'nd-same-shape-arr', 'units': 'eV/Ang'},
                            'nd-diff-shapes-arr': {'field': 'nd-diff-shapes-arr', 'units': 'eV/Ang'},
                        }]
                    }
                )

    def test_bad_ds_name(self):
        with tempfile.TemporaryFile() as tmpfile:
            database = MongoDatabase(self.database_name, drop_database=True, configuration_type=AtomicConfiguration)

            images = build_n(10)[0]

            database.insert_property_definition(
                {
                    'property-id': 'tag:dummy@email.com,0000-00-00:property/default',
                    'property-name': 'default',
                    'property-title': 'A default property used for testing',
                    'property-description': 'A description of the property',
                    'energy': {'type': 'float', 'has-unit': True, 'extent': [], 'required': True, 'description': 'empty'},
                    'stress': {'type': 'float', 'has-unit': True, 'extent': [6], 'required': True, 'description': 'empty'},
                    'name': {'type': 'string', 'has-unit': False, 'extent': [], 'required': True, 'description': 'empty'},
                    'nd-same-shape': {'type': 'float', 'has-unit': True, 'extent': [2,3,5], 'required': True, 'description': 'empty'},
                    'nd-diff-shapes': {'type': 'float', 'has-unit': True, 'extent': [":", ":", ":"], 'required': True, 'description': 'empty'},
                    'forces': {'type': 'float', 'has-unit': True, 'extent': [":", 3], 'required': True, 'description': 'empty'},
                    'nd-same-shape-arr': {'type': 'float', 'has-unit': True, 'extent': [':', 2, 3], 'required': True, 'description': 'empty'},
                    'nd-diff-shapes-arr': {'type': 'float', 'has-unit': True, 'extent': [':', ':', ':'], 'required': True, 'description': 'empty'},
                }
            )

            property_map = {
                'default': [{
                    'energy': {'field': 'energy', 'units': 'eV'},
                    'stress': {'field': 'stress', 'units': 'GPa'},
                    'name': {'field': 'name', 'units': None},
                    'nd-same-shape': {'field': 'nd-same-shape', 'units': 'eV'},
                    'nd-diff-shapes': {'field': 'nd-diff-shapes', 'units': 'eV'},
                    'forces': {'field': 'forces', 'units': 'eV/Ang'},
                    'nd-same-shape-arr': {'field': 'nd-same-shape-arr', 'units': 'eV/Ang'},
                    'nd-diff-shapes-arr': {'field': 'nd-diff-shapes-arr', 'units': 'eV/Ang'},
                }]
            }

            ids = database.insert_data(
                images, property_map=property_map
            )

            co_ids1, pr_ids1 = list(zip(*ids))

            cs_id1 = database.insert_configuration_set(
                co_ids1, 'name', description='A basic configuration set'
            )

            images = build_n(10)[0]

            for img in images:
                img.info['energy'] += 100000

            ids = database.insert_data(
                images, property_map=property_map
            )

            co_ids2, pr_ids2 = list(zip(*ids))

            cs_id2 = database.insert_configuration_set(
                co_ids2, 'name', description='A basic configuration set'
            )

            all_pr_ids = pr_ids1 + pr_ids2

<<<<<<< HEAD
            with pytest.raises(RuntimeError):
                ds_id = database.insert_dataset(
                    cs_ids=[cs_id1, cs_id2],
                    pr_ids=all_pr_ids,
                    name='example dataset123',
                    authors=['authors with spaces are okay'],
=======
            ds_id = database.insert_dataset(
                cs_ids=[cs_id1, cs_id2],
                pr_hashes=all_pr_ids,
                name='example_dataset',
                authors=['authors with spaces are okay'],
                links='https://colabfit.openkim.org/',
                description='An example dataset',
                resync=True
            )

            with pytest.raises(RuntimeError):
                ds_id = database.insert_dataset(
                    cs_ids=[cs_id1, cs_id2],
                    pr_hashes=all_pr_ids[:-1],
                    name='example_dataset',
                    authors=['authors123'],
>>>>>>> 974121dd
                    links='https://colabfit.openkim.org/',
                    description='An example dataset',
                    resync=True
                )

            with pytest.raises(RuntimeError):
                ds_id = database.insert_dataset(
                    cs_ids=[cs_id1, cs_id2],
<<<<<<< HEAD
                    pr_ids=all_pr_ids,
                    name='example.dataset123',
                    authors=['authors with spaces are okay'],
=======
                    pr_hashes=all_pr_ids[:-2],
                    name='example_dataset',
                    authors=['authors_name'],
>>>>>>> 974121dd
                    links='https://colabfit.openkim.org/',
                    description='An example dataset',
                    resync=True
                )
<<<<<<< HEAD
    
=======

            # Note: in Python3 non-english upper/lowercase are okay
            ds_id = database.insert_dataset(
                cs_ids=[cs_id1, cs_id2],
                pr_hashes=all_pr_ids[:-3],
                name='example_dataset',
                authors=['ä'],
                links='https://colabfit.openkim.org/',
                description='An example dataset',
                resync=True
            )

            # Note: in Python3 non-english upper/lowercase are okay
            ds_id = database.insert_dataset(
                cs_ids=[cs_id1, cs_id2],
                pr_hashes=all_pr_ids[:-4],
                name='example_dataset',
                authors=['AVeryLongLastNameThatShouldGetClipped'+'a'*255],
                links='https://colabfit.openkim.org/',
                description='An example dataset',
                resync=True
            )

>>>>>>> 974121dd

    def test_export_ds(self):
        # with tempfile.NamedTemporaryFile() as tmpfile:
        with tempfile.TemporaryDirectory() as tmpdirname:
            database = MongoDatabase(
                self.database_name,
                drop_database=True,
                configuration_type=AtomicConfiguration
            )

            images = build_n(10)[0]

            database.insert_property_definition(
                {
                    'property-id': 'tag:dummy@email.com,0000-00-00:property/default',
                    'property-name': 'default',
                    'property-title': 'A default property used for testing',
                    'property-description': 'A description of the property',
                    'energy': {'type': 'float', 'has-unit': True, 'extent': [], 'required': True, 'description': 'empty'},
                    'stress': {'type': 'float', 'has-unit': True, 'extent': [6], 'required': True, 'description': 'empty'},
                    'name': {'type': 'string', 'has-unit': False, 'extent': [], 'required': True, 'description': 'empty'},
                    'nd-same-shape': {'type': 'float', 'has-unit': True, 'extent': [2,3,5], 'required': True, 'description': 'empty'},
                    'nd-diff-shapes': {'type': 'float', 'has-unit': True, 'extent': [":", ":", ":"], 'required': True, 'description': 'empty'},
                    'forces': {'type': 'float', 'has-unit': True, 'extent': [":", 3], 'required': True, 'description': 'empty'},
                    'nd-same-shape-arr': {'type': 'float', 'has-unit': True, 'extent': [':', 2, 3], 'required': True, 'description': 'empty'},
                    'nd-diff-shapes-arr': {'type': 'float', 'has-unit': True, 'extent': [':', ':', ':'], 'required': True, 'description': 'empty'},
                }
            )

            property_map = {
                'default': [{
                    'energy': {'field': 'energy', 'units': 'eV'},
                    'stress': {'field': 'stress', 'units': 'GPa'},
                    'name': {'field': 'name', 'units': None},
                    'nd-same-shape': {'field': 'nd-same-shape', 'units': 'eV'},
                    'nd-diff-shapes': {'field': 'nd-diff-shapes', 'units': 'eV'},
                    'forces': {'field': 'forces', 'units': 'eV/Ang'},
                    'nd-same-shape-arr': {'field': 'nd-same-shape-arr', 'units': 'eV/Ang'},
                    'nd-diff-shapes-arr': {'field': 'nd-diff-shapes-arr', 'units': 'eV/Ang'},

                    '_settings': {
                        'method': 'VASP',
                        'labels': ['label1', 'label2'],
                        'files': [('dummy_file.txt', 'dummy contents\nwith a newline\n')],
                        'description': 'A dummy property settings object'
                    },
                }]
            }

            ids = database.insert_data(
                images, property_map=property_map
            )

            co_ids1, pr_ids1 = list(zip(*ids))

            cs_id1 = database.insert_configuration_set(
                co_ids1, 'name', description='A basic configuration set'
            )

            images = build_n(10)[0]

            for img in images:
                img.info['energy'] += 100000

            ids = database.insert_data(
                images, property_map=property_map
            )

            co_ids2, pr_ids2 = list(zip(*ids))

            cs_id2 = database.insert_configuration_set(
                co_ids2, 'name', description='A basic configuration set'
            )

            ds_id = database.insert_dataset(
                cs_ids=[cs_id1, cs_id2],
                pr_hashes=pr_ids1+pr_ids2,
                name='example_dataset',
                authors='colabfit',
                links='https://colabfit.openkim.org/',
                description='An example dataset',
                resync=True
            )

            database.export_dataset(ds_id, tmpdirname, fmt='hdf5', mode='w')

            co_ids = list(co_ids1 + co_ids2)

            with h5py.File(os.path.join(tmpdirname, ds_id+'.hdf5'), 'r') as hdf5:

                # Check definitions
                prop_definitions = {}
                for pd_name in property_map:
                    with open(
                        os.path.join(
                            tmpdirname, 'property_definitions', pd_name+'.json'
                        ),
                        'r'
                        ) as f:

                        dct = json.load(f)

                        assert dct == database.get_property_definition(pd_name)['definition']

                        prop_definitions[pd_name] = dct

                # Check DS info
                ds_doc = database.datasets.find_one({SHORT_ID_STRING_NAME: ds_id})

                assert hdf5.attrs['description'] == ds_doc['description']
                assert set(hdf5.attrs['authors'].astype(str).tolist()) == set(ds_doc['authors'])
                assert set(hdf5.attrs['links'].astype(str).tolist()) == set(ds_doc['links'])

                # Check configurations
                assert set(co_ids) == set(hdf5['configurations'].keys())

                configurations = database.get_configurations(
                    co_ids, attach_properties=True
                )

                for c in configurations:
                    g = hdf5['configurations'][c.info['hash']]

                    np.testing.assert_equal(g['atomic_numbers'], c.arrays['numbers'])
                    np.testing.assert_equal(g['cell'], np.array(c.cell))
                    np.testing.assert_equal(g['pbc'], c.pbc)
                    np.testing.assert_equal(g['positions'], c.positions)

                    assert set(g['labels'].asstr()[()].tolist()) == set(c.info['_labels'])
                    assert set(g['names'].asstr()[()].tolist()) == set(c.info['_name'])

                # Check property instances
                for pi_doc in database.property_instances.find(
                        {SHORT_ID_STRING_NAME: {'$in': pr_ids1+pr_ids2}}
                    ):

                    g = hdf5['property_instances'][pi_doc[SHORT_ID_STRING_NAME]]

                    assert g['type'].asstr()[()] == pi_doc['type']
                    assert set(g['methods'].asstr()[()].tolist()) == set(pi_doc['methods'])
                    assert set(g['labels'].asstr()[()].tolist()) == set(pi_doc['labels'])

                    for k,v in pi_doc[pi_doc['type']].items():
                        dtype = prop_definitions[pi_doc['type']][k]['type']
                        if dtype == 'string':
                            v1 = v['source-value']
                            v2 = g[pi_doc['type']][k].asstr()[()]
                        else:
                            v1 = v['source-value']
                            v2 = g[pi_doc['type']][k][()]

                        np.testing.assert_equal(v1, v2)

                    pass<|MERGE_RESOLUTION|>--- conflicted
+++ resolved
@@ -1475,14 +1475,6 @@
 
             all_pr_ids = pr_ids1 + pr_ids2
 
-<<<<<<< HEAD
-            with pytest.raises(RuntimeError):
-                ds_id = database.insert_dataset(
-                    cs_ids=[cs_id1, cs_id2],
-                    pr_ids=all_pr_ids,
-                    name='example dataset123',
-                    authors=['authors with spaces are okay'],
-=======
             ds_id = database.insert_dataset(
                 cs_ids=[cs_id1, cs_id2],
                 pr_hashes=all_pr_ids,
@@ -1499,7 +1491,6 @@
                     pr_hashes=all_pr_ids[:-1],
                     name='example_dataset',
                     authors=['authors123'],
->>>>>>> 974121dd
                     links='https://colabfit.openkim.org/',
                     description='An example dataset',
                     resync=True
@@ -1508,22 +1499,13 @@
             with pytest.raises(RuntimeError):
                 ds_id = database.insert_dataset(
                     cs_ids=[cs_id1, cs_id2],
-<<<<<<< HEAD
-                    pr_ids=all_pr_ids,
-                    name='example.dataset123',
-                    authors=['authors with spaces are okay'],
-=======
                     pr_hashes=all_pr_ids[:-2],
                     name='example_dataset',
                     authors=['authors_name'],
->>>>>>> 974121dd
                     links='https://colabfit.openkim.org/',
                     description='An example dataset',
                     resync=True
                 )
-<<<<<<< HEAD
-    
-=======
 
             # Note: in Python3 non-english upper/lowercase are okay
             ds_id = database.insert_dataset(
@@ -1547,7 +1529,6 @@
                 resync=True
             )
 
->>>>>>> 974121dd
 
     def test_export_ds(self):
         # with tempfile.NamedTemporaryFile() as tmpfile:
